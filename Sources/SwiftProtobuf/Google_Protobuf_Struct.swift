--- conflicted
+++ resolved
@@ -45,11 +45,7 @@
 
 // Should Google_Protobuf_Struct be a synonym for [String: Any]?
 // TODO: Implement CollectionType
-<<<<<<< HEAD
-public struct Google_Protobuf_Struct: Message, Proto3Message, _MessageImplementationBase, ExpressibleByDictionaryLiteral, _ProtoNameProviding, _CustomJSONCodable {
-=======
-public struct Google_Protobuf_Struct: Message, _MessageImplementationBase, ExpressibleByDictionaryLiteral, _ProtoNameProviding {
->>>>>>> 2a22ae2f
+public struct Google_Protobuf_Struct: Message, _MessageImplementationBase, ExpressibleByDictionaryLiteral, _ProtoNameProviding, _CustomJSONCodable {
     public static let protoMessageName: String = "Struct"
     public static let protoPackageName: String = "google.protobuf"
     public static let _protobuf_nameMap: _NameMap = [
@@ -142,11 +138,7 @@
 ///   variants, absence of any variant indicates an error.
 ///
 ///   The JSON representation for `Value` is JSON value.
-<<<<<<< HEAD
-public struct Google_Protobuf_Value: Message, Proto3Message, _MessageImplementationBase, ExpressibleByIntegerLiteral, ExpressibleByFloatLiteral, ExpressibleByStringLiteral, ExpressibleByBooleanLiteral, ExpressibleByNilLiteral, _ProtoNameProviding, _CustomJSONCodable {
-=======
-public struct Google_Protobuf_Value: Message, _MessageImplementationBase, ExpressibleByIntegerLiteral, ExpressibleByFloatLiteral, ExpressibleByStringLiteral, ExpressibleByBooleanLiteral, ExpressibleByNilLiteral, _ProtoNameProviding {
->>>>>>> 2a22ae2f
+public struct Google_Protobuf_Value: Message, _MessageImplementationBase, ExpressibleByIntegerLiteral, ExpressibleByFloatLiteral, ExpressibleByStringLiteral, ExpressibleByBooleanLiteral, ExpressibleByNilLiteral, _ProtoNameProviding, _CustomJSONCodable {
     public static let protoMessageName: String = "Value"
     public static let protoPackageName: String = "google.protobuf"
     public static let _protobuf_nameMap: _NameMap = [
@@ -524,11 +516,7 @@
 ///   `ListValue` is a wrapper around a repeated field of values.
 ///
 ///   The JSON representation for `ListValue` is JSON array.
-<<<<<<< HEAD
-public struct Google_Protobuf_ListValue: Message, Proto3Message, _MessageImplementationBase, ExpressibleByArrayLiteral, _ProtoNameProviding, _CustomJSONCodable {
-=======
-public struct Google_Protobuf_ListValue: Message, _MessageImplementationBase, ExpressibleByArrayLiteral, _ProtoNameProviding {
->>>>>>> 2a22ae2f
+public struct Google_Protobuf_ListValue: Message, _MessageImplementationBase, ExpressibleByArrayLiteral, _ProtoNameProviding, _CustomJSONCodable {
     public static let protoMessageName: String = "ListValue"
     public static let protoPackageName: String = "google.protobuf"
     public static let _protobuf_nameMap: _NameMap = [
