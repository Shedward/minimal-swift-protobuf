// !$*UTF8*$!
{
	archiveVersion = 1;
	classes = {
	};
	objectVersion = 46;
	objects = {

/* Begin PBXBuildFile section */
		9C2F237A1D77807E008524F2 /* descriptor.pb.swift in Sources */ = {isa = PBXBuildFile; fileRef = 9C2F23781D778003008524F2 /* descriptor.pb.swift */; };
		9C2F237B1D7780D1008524F2 /* api.pb.swift in Sources */ = {isa = PBXBuildFile; fileRef = __PBXFileRef_Sources/Protobuf/api.pb.swift /* api.pb.swift */; };
		9C2F237C1D7780D1008524F2 /* duration.pb.swift in Sources */ = {isa = PBXBuildFile; fileRef = __PBXFileRef_Sources/Protobuf/duration.pb.swift /* duration.pb.swift */; };
		9C2F237D1D7780D1008524F2 /* empty.pb.swift in Sources */ = {isa = PBXBuildFile; fileRef = __PBXFileRef_Sources/Protobuf/empty.pb.swift /* empty.pb.swift */; };
		9C2F237E1D7780D1008524F2 /* field_mask.pb.swift in Sources */ = {isa = PBXBuildFile; fileRef = __PBXFileRef_Sources/Protobuf/field_mask.pb.swift /* field_mask.pb.swift */; };
		9C2F237F1D7780D1008524F2 /* Google_Protobuf_Any.swift in Sources */ = {isa = PBXBuildFile; fileRef = __PBXFileRef_Sources/Protobuf/Google_Protobuf_Any.swift /* Google_Protobuf_Any.swift */; };
		9C2F23801D7780D1008524F2 /* Google_Protobuf_Duration_Extensions.swift in Sources */ = {isa = PBXBuildFile; fileRef = __PBXFileRef_Sources/Protobuf/Google_Protobuf_Duration_Extensions.swift /* Google_Protobuf_Duration_Extensions.swift */; };
		9C2F23811D7780D1008524F2 /* Google_Protobuf_FieldMask_Extensions.swift in Sources */ = {isa = PBXBuildFile; fileRef = __PBXFileRef_Sources/Protobuf/Google_Protobuf_FieldMask_Extensions.swift /* Google_Protobuf_FieldMask_Extensions.swift */; };
		9C2F23821D7780D1008524F2 /* Google_Protobuf_Struct.swift in Sources */ = {isa = PBXBuildFile; fileRef = __PBXFileRef_Sources/Protobuf/Google_Protobuf_Struct.swift /* Google_Protobuf_Struct.swift */; };
		9C2F23831D7780D1008524F2 /* Google_Protobuf_Timestamp_Extensions.swift in Sources */ = {isa = PBXBuildFile; fileRef = __PBXFileRef_Sources/Protobuf/Google_Protobuf_Timestamp_Extensions.swift /* Google_Protobuf_Timestamp_Extensions.swift */; };
		9C2F23851D7780D1008524F2 /* ProtobufDecoder.swift in Sources */ = {isa = PBXBuildFile; fileRef = __PBXFileRef_Sources/Protobuf/ProtobufBinaryDecoding.swift /* ProtobufDecoder.swift */; };
		9C2F23861D7780D1008524F2 /* ProtobufEncoder.swift in Sources */ = {isa = PBXBuildFile; fileRef = __PBXFileRef_Sources/Protobuf/ProtobufBinaryEncoding.swift /* ProtobufEncoder.swift */; };
		9C2F23871D7780D1008524F2 /* ProtobufTypeAdditions.swift in Sources */ = {isa = PBXBuildFile; fileRef = __PBXFileRef_Sources/Protobuf/ProtobufBinaryTypes.swift /* ProtobufTypeAdditions.swift */; };
		9C2F23881D7780D1008524F2 /* DebugDescriptionVisitor.swift in Sources */ = {isa = PBXBuildFile; fileRef = __PBXFileRef_Sources/Protobuf/ProtobufDebugDescription.swift /* DebugDescriptionVisitor.swift */; };
		9C2F23891D7780D1008524F2 /* Enum.swift in Sources */ = {isa = PBXBuildFile; fileRef = __PBXFileRef_Sources/Protobuf/ProtobufEnum.swift /* Enum.swift */; };
		9C2F238A1D7780D1008524F2 /* Errors.swift in Sources */ = {isa = PBXBuildFile; fileRef = __PBXFileRef_Sources/Protobuf/ProtobufError.swift /* Errors.swift */; };
		9C2F238B1D7780D1008524F2 /* ExtensionFields.swift in Sources */ = {isa = PBXBuildFile; fileRef = __PBXFileRef_Sources/Protobuf/ProtobufExtensionFields.swift /* ExtensionFields.swift */; };
		9C2F238C1D7780D1008524F2 /* MessageExtension.swift in Sources */ = {isa = PBXBuildFile; fileRef = __PBXFileRef_Sources/Protobuf/ProtobufExtensions.swift /* MessageExtension.swift */; };
		9C2F238D1D7780D1008524F2 /* FieldDecoder.swift in Sources */ = {isa = PBXBuildFile; fileRef = __PBXFileRef_Sources/Protobuf/ProtobufFieldDecoder.swift /* FieldDecoder.swift */; };
		9C2F238F1D7780D1008524F2 /* HashVisitor.swift in Sources */ = {isa = PBXBuildFile; fileRef = __PBXFileRef_Sources/Protobuf/ProtobufHash.swift /* HashVisitor.swift */; };
		9C2F23901D7780D1008524F2 /* JSONDecoder.swift in Sources */ = {isa = PBXBuildFile; fileRef = __PBXFileRef_Sources/Protobuf/ProtobufJSONDecoding.swift /* JSONDecoder.swift */; };
		9C2F23911D7780D1008524F2 /* JSONEncoder.swift in Sources */ = {isa = PBXBuildFile; fileRef = __PBXFileRef_Sources/Protobuf/ProtobufJSONEncoding.swift /* JSONEncoder.swift */; };
		9C2F23921D7780D1008524F2 /* JSONTypeAdditions.swift in Sources */ = {isa = PBXBuildFile; fileRef = __PBXFileRef_Sources/Protobuf/ProtobufJSONTypes.swift /* JSONTypeAdditions.swift */; };
		9C2F23931D7780D1008524F2 /* Message.swift in Sources */ = {isa = PBXBuildFile; fileRef = __PBXFileRef_Sources/Protobuf/ProtobufMessage.swift /* Message.swift */; };
		9C2F23941D7780D1008524F2 /* MirrorVisitor.swift in Sources */ = {isa = PBXBuildFile; fileRef = __PBXFileRef_Sources/Protobuf/ProtobufMirror.swift /* MirrorVisitor.swift */; };
		9C2F23951D7780D1008524F2 /* OneofEnum.swift in Sources */ = {isa = PBXBuildFile; fileRef = __PBXFileRef_Sources/Protobuf/ProtobufOneof.swift /* OneofEnum.swift */; };
		9C2F23981D7780D1008524F2 /* FieldTypes.swift in Sources */ = {isa = PBXBuildFile; fileRef = __PBXFileRef_Sources/Protobuf/ProtobufTypes.swift /* FieldTypes.swift */; };
		9C2F23991D7780D1008524F2 /* UnknownStorage.swift in Sources */ = {isa = PBXBuildFile; fileRef = __PBXFileRef_Sources/Protobuf/ProtobufUnknown.swift /* UnknownStorage.swift */; };
		9C2F239B1D7780D1008524F2 /* source_context.pb.swift in Sources */ = {isa = PBXBuildFile; fileRef = __PBXFileRef_Sources/Protobuf/source_context.pb.swift /* source_context.pb.swift */; };
		9C2F239C1D7780D1008524F2 /* timestamp.pb.swift in Sources */ = {isa = PBXBuildFile; fileRef = __PBXFileRef_Sources/Protobuf/timestamp.pb.swift /* timestamp.pb.swift */; };
		9C2F239D1D7780D1008524F2 /* type.pb.swift in Sources */ = {isa = PBXBuildFile; fileRef = __PBXFileRef_Sources/Protobuf/type.pb.swift /* type.pb.swift */; };
		9C75F8801DDBE0DE005CCFF2 /* Visitor.swift in Sources */ = {isa = PBXBuildFile; fileRef = 9C75F87F1DDBE0DE005CCFF2 /* Visitor.swift */; };
		9C75F8811DDBE0FC005CCFF2 /* Visitor.swift in Sources */ = {isa = PBXBuildFile; fileRef = 9C75F87F1DDBE0DE005CCFF2 /* Visitor.swift */; };
		9C75F8821DDBE10D005CCFF2 /* Visitor.swift in Sources */ = {isa = PBXBuildFile; fileRef = 9C75F87F1DDBE0DE005CCFF2 /* Visitor.swift */; };
		9C75F8831DDBE118005CCFF2 /* Visitor.swift in Sources */ = {isa = PBXBuildFile; fileRef = 9C75F87F1DDBE0DE005CCFF2 /* Visitor.swift */; };
		9C75F8851DDD3045005CCFF2 /* ExtensionSet.swift in Sources */ = {isa = PBXBuildFile; fileRef = 9C75F8841DDD3045005CCFF2 /* ExtensionSet.swift */; };
		9C75F8861DDD3045005CCFF2 /* ExtensionSet.swift in Sources */ = {isa = PBXBuildFile; fileRef = 9C75F8841DDD3045005CCFF2 /* ExtensionSet.swift */; };
		9C75F8871DDD3045005CCFF2 /* ExtensionSet.swift in Sources */ = {isa = PBXBuildFile; fileRef = 9C75F8841DDD3045005CCFF2 /* ExtensionSet.swift */; };
		9C75F8881DDD3045005CCFF2 /* ExtensionSet.swift in Sources */ = {isa = PBXBuildFile; fileRef = 9C75F8841DDD3045005CCFF2 /* ExtensionSet.swift */; };
		9C75F88A1DDD30A5005CCFF2 /* ExtensionFieldValueSet.swift in Sources */ = {isa = PBXBuildFile; fileRef = 9C75F8891DDD30A5005CCFF2 /* ExtensionFieldValueSet.swift */; };
		9C75F88B1DDD30A5005CCFF2 /* ExtensionFieldValueSet.swift in Sources */ = {isa = PBXBuildFile; fileRef = 9C75F8891DDD30A5005CCFF2 /* ExtensionFieldValueSet.swift */; };
		9C75F88C1DDD30A5005CCFF2 /* ExtensionFieldValueSet.swift in Sources */ = {isa = PBXBuildFile; fileRef = 9C75F8891DDD30A5005CCFF2 /* ExtensionFieldValueSet.swift */; };
		9C75F88D1DDD30A5005CCFF2 /* ExtensionFieldValueSet.swift in Sources */ = {isa = PBXBuildFile; fileRef = 9C75F8891DDD30A5005CCFF2 /* ExtensionFieldValueSet.swift */; };
		9C75F88F1DDD3108005CCFF2 /* ExtensibleMessage.swift in Sources */ = {isa = PBXBuildFile; fileRef = 9C75F88E1DDD3108005CCFF2 /* ExtensibleMessage.swift */; };
		9C75F8901DDD3108005CCFF2 /* ExtensibleMessage.swift in Sources */ = {isa = PBXBuildFile; fileRef = 9C75F88E1DDD3108005CCFF2 /* ExtensibleMessage.swift */; };
		9C75F8911DDD3108005CCFF2 /* ExtensibleMessage.swift in Sources */ = {isa = PBXBuildFile; fileRef = 9C75F88E1DDD3108005CCFF2 /* ExtensibleMessage.swift */; };
		9C75F8921DDD3108005CCFF2 /* ExtensibleMessage.swift in Sources */ = {isa = PBXBuildFile; fileRef = 9C75F88E1DDD3108005CCFF2 /* ExtensibleMessage.swift */; };
		9C75F8941DDD3D20005CCFF2 /* ProtobufEncodingVisitor.swift in Sources */ = {isa = PBXBuildFile; fileRef = 9C75F8931DDD3D20005CCFF2 /* ProtobufEncodingVisitor.swift */; };
		9C75F8951DDD3D20005CCFF2 /* ProtobufEncodingVisitor.swift in Sources */ = {isa = PBXBuildFile; fileRef = 9C75F8931DDD3D20005CCFF2 /* ProtobufEncodingVisitor.swift */; };
		9C75F8961DDD3D20005CCFF2 /* ProtobufEncodingVisitor.swift in Sources */ = {isa = PBXBuildFile; fileRef = 9C75F8931DDD3D20005CCFF2 /* ProtobufEncodingVisitor.swift */; };
		9C75F8971DDD3D20005CCFF2 /* ProtobufEncodingVisitor.swift in Sources */ = {isa = PBXBuildFile; fileRef = 9C75F8931DDD3D20005CCFF2 /* ProtobufEncodingVisitor.swift */; };
		9C75F8991DDD3F1E005CCFF2 /* JSONToken.swift in Sources */ = {isa = PBXBuildFile; fileRef = 9C75F8981DDD3F1E005CCFF2 /* JSONToken.swift */; };
		9C75F89A1DDD3F1E005CCFF2 /* JSONToken.swift in Sources */ = {isa = PBXBuildFile; fileRef = 9C75F8981DDD3F1E005CCFF2 /* JSONToken.swift */; };
		9C75F89B1DDD3F1E005CCFF2 /* JSONToken.swift in Sources */ = {isa = PBXBuildFile; fileRef = 9C75F8981DDD3F1E005CCFF2 /* JSONToken.swift */; };
		9C75F89C1DDD3F1E005CCFF2 /* JSONToken.swift in Sources */ = {isa = PBXBuildFile; fileRef = 9C75F8981DDD3F1E005CCFF2 /* JSONToken.swift */; };
		9C75F89E1DDD3FA3005CCFF2 /* JSONScanner.swift in Sources */ = {isa = PBXBuildFile; fileRef = 9C75F89D1DDD3FA3005CCFF2 /* JSONScanner.swift */; };
		9C75F89F1DDD3FA3005CCFF2 /* JSONScanner.swift in Sources */ = {isa = PBXBuildFile; fileRef = 9C75F89D1DDD3FA3005CCFF2 /* JSONScanner.swift */; };
		9C75F8A01DDD3FA3005CCFF2 /* JSONScanner.swift in Sources */ = {isa = PBXBuildFile; fileRef = 9C75F89D1DDD3FA3005CCFF2 /* JSONScanner.swift */; };
		9C75F8A11DDD3FA3005CCFF2 /* JSONScanner.swift in Sources */ = {isa = PBXBuildFile; fileRef = 9C75F89D1DDD3FA3005CCFF2 /* JSONScanner.swift */; };
		9C75F8A31DDD44A1005CCFF2 /* Map.swift in Sources */ = {isa = PBXBuildFile; fileRef = 9C75F8A21DDD44A1005CCFF2 /* Map.swift */; };
		9C75F8A41DDD44A1005CCFF2 /* Map.swift in Sources */ = {isa = PBXBuildFile; fileRef = 9C75F8A21DDD44A1005CCFF2 /* Map.swift */; };
		9C75F8A51DDD44A1005CCFF2 /* Map.swift in Sources */ = {isa = PBXBuildFile; fileRef = 9C75F8A21DDD44A1005CCFF2 /* Map.swift */; };
		9C75F8A61DDD44A1005CCFF2 /* Map.swift in Sources */ = {isa = PBXBuildFile; fileRef = 9C75F8A21DDD44A1005CCFF2 /* Map.swift */; };
		9C8CDA171D7A288E00E207CA /* SwiftProtobuf.framework in Frameworks */ = {isa = PBXBuildFile; fileRef = "_____Product_Protobuf_iOS" /* SwiftProtobuf.framework */; };
		9C8CDA1D1D7A28F600E207CA /* any_test.pb.swift in Sources */ = {isa = PBXBuildFile; fileRef = __PBXFileRef_Tests/ProtobufTests/any_test.pb.swift /* any_test.pb.swift */; };
		9C8CDA1E1D7A28F600E207CA /* conformance.pb.swift in Sources */ = {isa = PBXBuildFile; fileRef = __PBXFileRef_Tests/ProtobufTests/conformance.pb.swift /* conformance.pb.swift */; };
		9C8CDA1F1D7A28F600E207CA /* descriptor.pb.swift in Sources */ = {isa = PBXBuildFile; fileRef = 9C2F23781D778003008524F2 /* descriptor.pb.swift */; };
		9C8CDA201D7A28F600E207CA /* TestHelpers.swift in Sources */ = {isa = PBXBuildFile; fileRef = __PBXFileRef_Tests/ProtobufTests/TestHelpers.swift /* TestHelpers.swift */; };
		9C8CDA211D7A28F600E207CA /* map_unittest.pb.swift in Sources */ = {isa = PBXBuildFile; fileRef = __PBXFileRef_Tests/ProtobufTests/map_unittest.pb.swift /* map_unittest.pb.swift */; };
		9C8CDA221D7A28F600E207CA /* map_unittest_proto3.pb.swift in Sources */ = {isa = PBXBuildFile; fileRef = __PBXFileRef_Tests/ProtobufTests/map_unittest_proto3.pb.swift /* map_unittest_proto3.pb.swift */; };
		9C8CDA231D7A28F600E207CA /* Test_AllTypes.swift in Sources */ = {isa = PBXBuildFile; fileRef = __PBXFileRef_Tests/ProtobufTests/Test_AllTypes.swift /* Test_AllTypes.swift */; };
		9C8CDA241D7A28F600E207CA /* Test_AllTypes_Proto3.swift in Sources */ = {isa = PBXBuildFile; fileRef = __PBXFileRef_Tests/ProtobufTests/Test_AllTypes_Proto3.swift /* Test_AllTypes_Proto3.swift */; };
		9C8CDA251D7A28F600E207CA /* Test_Any.swift in Sources */ = {isa = PBXBuildFile; fileRef = __PBXFileRef_Tests/ProtobufTests/Test_Any.swift /* Test_Any.swift */; };
		9C8CDA261D7A28F600E207CA /* Test_Api.swift in Sources */ = {isa = PBXBuildFile; fileRef = __PBXFileRef_Tests/ProtobufTests/Test_Api.swift /* Test_Api.swift */; };
		9C8CDA271D7A28F600E207CA /* Test_Conformance.swift in Sources */ = {isa = PBXBuildFile; fileRef = __PBXFileRef_Tests/ProtobufTests/Test_Conformance.swift /* Test_Conformance.swift */; };
		9C8CDA281D7A28F600E207CA /* Test_Descriptor.swift in Sources */ = {isa = PBXBuildFile; fileRef = __PBXFileRef_Tests/ProtobufTests/Test_Descriptor.swift /* Test_Descriptor.swift */; };
		9C8CDA291D7A28F600E207CA /* Test_Duration.swift in Sources */ = {isa = PBXBuildFile; fileRef = __PBXFileRef_Tests/ProtobufTests/Test_Duration.swift /* Test_Duration.swift */; };
		9C8CDA2A1D7A28F600E207CA /* Test_Empty.swift in Sources */ = {isa = PBXBuildFile; fileRef = __PBXFileRef_Tests/ProtobufTests/Test_Empty.swift /* Test_Empty.swift */; };
		9C8CDA2B1D7A28F600E207CA /* Test_Enum.swift in Sources */ = {isa = PBXBuildFile; fileRef = __PBXFileRef_Tests/ProtobufTests/Test_Enum.swift /* Test_Enum.swift */; };
		9C8CDA2C1D7A28F600E207CA /* Test_Extensions.swift in Sources */ = {isa = PBXBuildFile; fileRef = __PBXFileRef_Tests/ProtobufTests/Test_Extensions.swift /* Test_Extensions.swift */; };
		9C8CDA2D1D7A28F600E207CA /* Test_ExtremeDefaultValues.swift in Sources */ = {isa = PBXBuildFile; fileRef = __PBXFileRef_Tests/ProtobufTests/Test_ExtremeDefaultValues.swift /* Test_ExtremeDefaultValues.swift */; };
		9C8CDA2E1D7A28F600E207CA /* Test_FieldMask.swift in Sources */ = {isa = PBXBuildFile; fileRef = __PBXFileRef_Tests/ProtobufTests/Test_FieldMask.swift /* Test_FieldMask.swift */; };
		9C8CDA2F1D7A28F600E207CA /* Test_FieldOrdering.swift in Sources */ = {isa = PBXBuildFile; fileRef = __PBXFileRef_Tests/ProtobufTests/Test_FieldOrdering.swift /* Test_FieldOrdering.swift */; };
		9C8CDA301D7A28F600E207CA /* Test_JSON.swift in Sources */ = {isa = PBXBuildFile; fileRef = __PBXFileRef_Tests/ProtobufTests/Test_JSON.swift /* Test_JSON.swift */; };
		9C8CDA311D7A28F600E207CA /* Test_JSON_Conformance.swift in Sources */ = {isa = PBXBuildFile; fileRef = __PBXFileRef_Tests/ProtobufTests/Test_JSON_Conformance.swift /* Test_JSON_Conformance.swift */; };
		9C8CDA321D7A28F600E207CA /* Test_JSON_Group.swift in Sources */ = {isa = PBXBuildFile; fileRef = __PBXFileRef_Tests/ProtobufTests/Test_JSON_Group.swift /* Test_JSON_Group.swift */; };
		9C8CDA331D7A28F600E207CA /* Test_JSON_Scanner.swift in Sources */ = {isa = PBXBuildFile; fileRef = __PBXFileRef_Tests/ProtobufTests/Test_JSON_Scanner.swift /* Test_JSON_Scanner.swift */; };
		9C8CDA341D7A28F600E207CA /* Test_Map.swift in Sources */ = {isa = PBXBuildFile; fileRef = __PBXFileRef_Tests/ProtobufTests/Test_Map.swift /* Test_Map.swift */; };
		9C8CDA351D7A28F600E207CA /* Test_Map_JSON.swift in Sources */ = {isa = PBXBuildFile; fileRef = __PBXFileRef_Tests/ProtobufTests/Test_Map_JSON.swift /* Test_Map_JSON.swift */; };
		9C8CDA361D7A28F600E207CA /* Test_Packed.swift in Sources */ = {isa = PBXBuildFile; fileRef = __PBXFileRef_Tests/ProtobufTests/Test_Packed.swift /* Test_Packed.swift */; };
		9C8CDA371D7A28F600E207CA /* Test_ParsingMerge.swift in Sources */ = {isa = PBXBuildFile; fileRef = __PBXFileRef_Tests/ProtobufTests/Test_ParsingMerge.swift /* Test_ParsingMerge.swift */; };
		9C8CDA381D7A28F600E207CA /* Test_Performance.swift in Sources */ = {isa = PBXBuildFile; fileRef = __PBXFileRef_Tests/ProtobufTests/Test_Performance.swift /* Test_Performance.swift */; };
		9C8CDA391D7A28F600E207CA /* Test_ReallyLargeTagNumber.swift in Sources */ = {isa = PBXBuildFile; fileRef = __PBXFileRef_Tests/ProtobufTests/Test_ReallyLargeTagNumber.swift /* Test_ReallyLargeTagNumber.swift */; };
		9C8CDA3A1D7A28F600E207CA /* Test_RecursiveMap.swift in Sources */ = {isa = PBXBuildFile; fileRef = __PBXFileRef_Tests/ProtobufTests/Test_RecursiveMap.swift /* Test_RecursiveMap.swift */; };
		9C8CDA3B1D7A28F600E207CA /* Test_Required.swift in Sources */ = {isa = PBXBuildFile; fileRef = __PBXFileRef_Tests/ProtobufTests/Test_Required.swift /* Test_Required.swift */; };
		9C8CDA3C1D7A28F600E207CA /* Test_Reserved.swift in Sources */ = {isa = PBXBuildFile; fileRef = __PBXFileRef_Tests/ProtobufTests/Test_Reserved.swift /* Test_Reserved.swift */; };
		9C8CDA3D1D7A28F600E207CA /* Test_Struct.swift in Sources */ = {isa = PBXBuildFile; fileRef = __PBXFileRef_Tests/ProtobufTests/Test_Struct.swift /* Test_Struct.swift */; };
		9C8CDA3E1D7A28F600E207CA /* Test_Timestamp.swift in Sources */ = {isa = PBXBuildFile; fileRef = __PBXFileRef_Tests/ProtobufTests/Test_Timestamp.swift /* Test_Timestamp.swift */; };
		9C8CDA3F1D7A28F600E207CA /* Test_Type.swift in Sources */ = {isa = PBXBuildFile; fileRef = __PBXFileRef_Tests/ProtobufTests/Test_Type.swift /* Test_Type.swift */; };
		9C8CDA401D7A28F600E207CA /* Test_Unknown_proto2.swift in Sources */ = {isa = PBXBuildFile; fileRef = __PBXFileRef_Tests/ProtobufTests/Test_Unknown_proto2.swift /* Test_Unknown_proto2.swift */; };
		9C8CDA411D7A28F600E207CA /* Test_Unknown_proto3.swift in Sources */ = {isa = PBXBuildFile; fileRef = __PBXFileRef_Tests/ProtobufTests/Test_Unknown_proto3.swift /* Test_Unknown_proto3.swift */; };
		9C8CDA421D7A28F600E207CA /* Test_Wrappers.swift in Sources */ = {isa = PBXBuildFile; fileRef = __PBXFileRef_Tests/ProtobufTests/Test_Wrappers.swift /* Test_Wrappers.swift */; };
		9C8CDA431D7A28F600E207CA /* unittest.pb.swift in Sources */ = {isa = PBXBuildFile; fileRef = __PBXFileRef_Tests/ProtobufTests/unittest.pb.swift /* unittest.pb.swift */; };
		9C8CDA441D7A28F600E207CA /* unittest_arena.pb.swift in Sources */ = {isa = PBXBuildFile; fileRef = __PBXFileRef_Tests/ProtobufTests/unittest_arena.pb.swift /* unittest_arena.pb.swift */; };
		9C8CDA451D7A28F600E207CA /* unittest_custom_options.pb.swift in Sources */ = {isa = PBXBuildFile; fileRef = __PBXFileRef_Tests/ProtobufTests/unittest_custom_options.pb.swift /* unittest_custom_options.pb.swift */; };
		9C8CDA461D7A28F600E207CA /* unittest_drop_unknown_fields.pb.swift in Sources */ = {isa = PBXBuildFile; fileRef = __PBXFileRef_Tests/ProtobufTests/unittest_drop_unknown_fields.pb.swift /* unittest_drop_unknown_fields.pb.swift */; };
		9C8CDA471D7A28F600E207CA /* unittest_embed_optimize_for.pb.swift in Sources */ = {isa = PBXBuildFile; fileRef = __PBXFileRef_Tests/ProtobufTests/unittest_embed_optimize_for.pb.swift /* unittest_embed_optimize_for.pb.swift */; };
		9C8CDA481D7A28F600E207CA /* unittest_empty.pb.swift in Sources */ = {isa = PBXBuildFile; fileRef = __PBXFileRef_Tests/ProtobufTests/unittest_empty.pb.swift /* unittest_empty.pb.swift */; };
		9C8CDA491D7A28F600E207CA /* unittest_import.pb.swift in Sources */ = {isa = PBXBuildFile; fileRef = __PBXFileRef_Tests/ProtobufTests/unittest_import.pb.swift /* unittest_import.pb.swift */; };
		9C8CDA4A1D7A28F600E207CA /* unittest_import_lite.pb.swift in Sources */ = {isa = PBXBuildFile; fileRef = __PBXFileRef_Tests/ProtobufTests/unittest_import_lite.pb.swift /* unittest_import_lite.pb.swift */; };
		9C8CDA4B1D7A28F600E207CA /* unittest_import_proto3.pb.swift in Sources */ = {isa = PBXBuildFile; fileRef = __PBXFileRef_Tests/ProtobufTests/unittest_import_proto3.pb.swift /* unittest_import_proto3.pb.swift */; };
		9C8CDA4C1D7A28F600E207CA /* unittest_import_public.pb.swift in Sources */ = {isa = PBXBuildFile; fileRef = __PBXFileRef_Tests/ProtobufTests/unittest_import_public.pb.swift /* unittest_import_public.pb.swift */; };
		9C8CDA4D1D7A28F600E207CA /* unittest_import_public_lite.pb.swift in Sources */ = {isa = PBXBuildFile; fileRef = __PBXFileRef_Tests/ProtobufTests/unittest_import_public_lite.pb.swift /* unittest_import_public_lite.pb.swift */; };
		9C8CDA4E1D7A28F600E207CA /* unittest_import_public_proto3.pb.swift in Sources */ = {isa = PBXBuildFile; fileRef = __PBXFileRef_Tests/ProtobufTests/unittest_import_public_proto3.pb.swift /* unittest_import_public_proto3.pb.swift */; };
		9C8CDA4F1D7A28F600E207CA /* unittest_lite.pb.swift in Sources */ = {isa = PBXBuildFile; fileRef = __PBXFileRef_Tests/ProtobufTests/unittest_lite.pb.swift /* unittest_lite.pb.swift */; };
		9C8CDA501D7A28F600E207CA /* unittest_lite_imports_nonlite.pb.swift in Sources */ = {isa = PBXBuildFile; fileRef = __PBXFileRef_Tests/ProtobufTests/unittest_lite_imports_nonlite.pb.swift /* unittest_lite_imports_nonlite.pb.swift */; };
		9C8CDA511D7A28F600E207CA /* unittest_mset.pb.swift in Sources */ = {isa = PBXBuildFile; fileRef = __PBXFileRef_Tests/ProtobufTests/unittest_mset.pb.swift /* unittest_mset.pb.swift */; };
		9C8CDA521D7A28F600E207CA /* unittest_mset_wire_format.pb.swift in Sources */ = {isa = PBXBuildFile; fileRef = __PBXFileRef_Tests/ProtobufTests/unittest_mset_wire_format.pb.swift /* unittest_mset_wire_format.pb.swift */; };
		9C8CDA531D7A28F600E207CA /* unittest_no_arena.pb.swift in Sources */ = {isa = PBXBuildFile; fileRef = __PBXFileRef_Tests/ProtobufTests/unittest_no_arena.pb.swift /* unittest_no_arena.pb.swift */; };
		9C8CDA541D7A28F600E207CA /* unittest_no_arena_import.pb.swift in Sources */ = {isa = PBXBuildFile; fileRef = __PBXFileRef_Tests/ProtobufTests/unittest_no_arena_import.pb.swift /* unittest_no_arena_import.pb.swift */; };
		9C8CDA551D7A28F600E207CA /* unittest_no_arena_lite.pb.swift in Sources */ = {isa = PBXBuildFile; fileRef = __PBXFileRef_Tests/ProtobufTests/unittest_no_arena_lite.pb.swift /* unittest_no_arena_lite.pb.swift */; };
		9C8CDA561D7A28F600E207CA /* unittest_no_field_presence.pb.swift in Sources */ = {isa = PBXBuildFile; fileRef = __PBXFileRef_Tests/ProtobufTests/unittest_no_field_presence.pb.swift /* unittest_no_field_presence.pb.swift */; };
		9C8CDA571D7A28F600E207CA /* unittest_no_generic_services.pb.swift in Sources */ = {isa = PBXBuildFile; fileRef = __PBXFileRef_Tests/ProtobufTests/unittest_no_generic_services.pb.swift /* unittest_no_generic_services.pb.swift */; };
		9C8CDA581D7A28F600E207CA /* unittest_optimize_for.pb.swift in Sources */ = {isa = PBXBuildFile; fileRef = __PBXFileRef_Tests/ProtobufTests/unittest_optimize_for.pb.swift /* unittest_optimize_for.pb.swift */; };
		9C8CDA591D7A28F600E207CA /* unittest_preserve_unknown_enum.pb.swift in Sources */ = {isa = PBXBuildFile; fileRef = __PBXFileRef_Tests/ProtobufTests/unittest_preserve_unknown_enum.pb.swift /* unittest_preserve_unknown_enum.pb.swift */; };
		9C8CDA5A1D7A28F600E207CA /* unittest_preserve_unknown_enum2.pb.swift in Sources */ = {isa = PBXBuildFile; fileRef = __PBXFileRef_Tests/ProtobufTests/unittest_preserve_unknown_enum2.pb.swift /* unittest_preserve_unknown_enum2.pb.swift */; };
		9C8CDA5B1D7A28F600E207CA /* unittest_proto3.pb.swift in Sources */ = {isa = PBXBuildFile; fileRef = __PBXFileRef_Tests/ProtobufTests/unittest_proto3.pb.swift /* unittest_proto3.pb.swift */; };
		9C8CDA5C1D7A28F600E207CA /* unittest_proto3_arena.pb.swift in Sources */ = {isa = PBXBuildFile; fileRef = __PBXFileRef_Tests/ProtobufTests/unittest_proto3_arena.pb.swift /* unittest_proto3_arena.pb.swift */; };
		9C8CDA5D1D7A28F600E207CA /* unittest_swift_all_required_types.pb.swift in Sources */ = {isa = PBXBuildFile; fileRef = __PBXFileRef_Tests/ProtobufTests/unittest_swift_all_required_types.pb.swift /* unittest_swift_all_required_types.pb.swift */; };
		9C8CDA5E1D7A28F600E207CA /* unittest_swift_cycle.pb.swift in Sources */ = {isa = PBXBuildFile; fileRef = __PBXFileRef_Tests/ProtobufTests/unittest_swift_cycle.pb.swift /* unittest_swift_cycle.pb.swift */; };
		9C8CDA5F1D7A28F600E207CA /* unittest_swift_enum.pb.swift in Sources */ = {isa = PBXBuildFile; fileRef = __PBXFileRef_Tests/ProtobufTests/unittest_swift_enum.pb.swift /* unittest_swift_enum.pb.swift */; };
		9C8CDA601D7A28F600E207CA /* unittest_swift_enum_optional_default.pb.swift in Sources */ = {isa = PBXBuildFile; fileRef = __PBXFileRef_Tests/ProtobufTests/unittest_swift_enum_optional_default.pb.swift /* unittest_swift_enum_optional_default.pb.swift */; };
		9C8CDA611D7A28F600E207CA /* unittest_swift_extension.pb.swift in Sources */ = {isa = PBXBuildFile; fileRef = __PBXFileRef_Tests/ProtobufTests/unittest_swift_extension.pb.swift /* unittest_swift_extension.pb.swift */; };
		9C8CDA621D7A28F600E207CA /* unittest_swift_fieldorder.pb.swift in Sources */ = {isa = PBXBuildFile; fileRef = __PBXFileRef_Tests/ProtobufTests/unittest_swift_fieldorder.pb.swift /* unittest_swift_fieldorder.pb.swift */; };
		9C8CDA631D7A28F600E207CA /* unittest_swift_groups.pb.swift in Sources */ = {isa = PBXBuildFile; fileRef = __PBXFileRef_Tests/ProtobufTests/unittest_swift_groups.pb.swift /* unittest_swift_groups.pb.swift */; };
		9C8CDA641D7A28F600E207CA /* unittest_swift_naming.pb.swift in Sources */ = {isa = PBXBuildFile; fileRef = __PBXFileRef_Tests/ProtobufTests/unittest_swift_naming.pb.swift /* unittest_swift_naming.pb.swift */; };
		9C8CDA651D7A28F600E207CA /* unittest_swift_performance.pb.swift in Sources */ = {isa = PBXBuildFile; fileRef = __PBXFileRef_Tests/ProtobufTests/unittest_swift_performance.pb.swift /* unittest_swift_performance.pb.swift */; };
		9C8CDA661D7A28F600E207CA /* unittest_swift_reserved.pb.swift in Sources */ = {isa = PBXBuildFile; fileRef = __PBXFileRef_Tests/ProtobufTests/unittest_swift_reserved.pb.swift /* unittest_swift_reserved.pb.swift */; };
		9C8CDA671D7A28F600E207CA /* unittest_swift_runtime_proto2.pb.swift in Sources */ = {isa = PBXBuildFile; fileRef = __PBXFileRef_Tests/ProtobufTests/unittest_swift_runtime_proto2.pb.swift /* unittest_swift_runtime_proto2.pb.swift */; };
		9C8CDA681D7A28F600E207CA /* unittest_swift_runtime_proto3.pb.swift in Sources */ = {isa = PBXBuildFile; fileRef = __PBXFileRef_Tests/ProtobufTests/unittest_swift_runtime_proto3.pb.swift /* unittest_swift_runtime_proto3.pb.swift */; };
		9C8CDA691D7A28F600E207CA /* unittest_swift_startup.pb.swift in Sources */ = {isa = PBXBuildFile; fileRef = __PBXFileRef_Tests/ProtobufTests/unittest_swift_startup.pb.swift /* unittest_swift_startup.pb.swift */; };
		9C8CDA6A1D7A28F600E207CA /* unittest_well_known_types.pb.swift in Sources */ = {isa = PBXBuildFile; fileRef = __PBXFileRef_Tests/ProtobufTests/unittest_well_known_types.pb.swift /* unittest_well_known_types.pb.swift */; };
		9CEB0D681DF5E934002D80F0 /* TextEncodingVisitor.swift in Sources */ = {isa = PBXBuildFile; fileRef = 9CEB0D671DF5E934002D80F0 /* TextEncodingVisitor.swift */; };
		9CEB0D6A1DF5E99E002D80F0 /* TextToken.swift in Sources */ = {isa = PBXBuildFile; fileRef = 9CEB0D691DF5E99E002D80F0 /* TextToken.swift */; };
		9CEB0D6C1DF5F921002D80F0 /* TextScanner.swift in Sources */ = {isa = PBXBuildFile; fileRef = 9CEB0D6B1DF5F921002D80F0 /* TextScanner.swift */; };
		AA05BF4A1DAEB7E400619042 /* WireFormat.swift in Sources */ = {isa = PBXBuildFile; fileRef = AA05BF491DAEB7E400619042 /* WireFormat.swift */; };
		AA05BF4B1DAEB7E400619042 /* WireFormat.swift in Sources */ = {isa = PBXBuildFile; fileRef = AA05BF491DAEB7E400619042 /* WireFormat.swift */; };
		AA05BF4C1DAEB7E400619042 /* WireFormat.swift in Sources */ = {isa = PBXBuildFile; fileRef = AA05BF491DAEB7E400619042 /* WireFormat.swift */; };
		AA05BF4D1DAEB7E400619042 /* WireFormat.swift in Sources */ = {isa = PBXBuildFile; fileRef = AA05BF491DAEB7E400619042 /* WireFormat.swift */; };
		AA05BF4F1DAEB7E800619042 /* FieldTag.swift in Sources */ = {isa = PBXBuildFile; fileRef = AA05BF4E1DAEB7E800619042 /* FieldTag.swift */; };
		AA05BF501DAEB7E800619042 /* FieldTag.swift in Sources */ = {isa = PBXBuildFile; fileRef = AA05BF4E1DAEB7E800619042 /* FieldTag.swift */; };
		AA05BF511DAEB7E800619042 /* FieldTag.swift in Sources */ = {isa = PBXBuildFile; fileRef = AA05BF4E1DAEB7E800619042 /* FieldTag.swift */; };
		AA05BF521DAEB7E800619042 /* FieldTag.swift in Sources */ = {isa = PBXBuildFile; fileRef = AA05BF4E1DAEB7E800619042 /* FieldTag.swift */; };
		AA28A4A61DA30E5900C866D9 /* ZigZag.swift in Sources */ = {isa = PBXBuildFile; fileRef = AA28A4A51DA30E5900C866D9 /* ZigZag.swift */; };
		AA28A4A71DA30E5900C866D9 /* ZigZag.swift in Sources */ = {isa = PBXBuildFile; fileRef = AA28A4A51DA30E5900C866D9 /* ZigZag.swift */; };
		AA28A4A91DA40B0900C866D9 /* Varint.swift in Sources */ = {isa = PBXBuildFile; fileRef = AA28A4A81DA40B0900C866D9 /* Varint.swift */; };
		AA28A4AA1DA40B0900C866D9 /* Varint.swift in Sources */ = {isa = PBXBuildFile; fileRef = AA28A4A81DA40B0900C866D9 /* Varint.swift */; };
		AA28A4AC1DA454DA00C866D9 /* ProtobufEncodingSizeVisitor.swift in Sources */ = {isa = PBXBuildFile; fileRef = AA28A4AB1DA454DA00C866D9 /* ProtobufEncodingSizeVisitor.swift */; };
		AA28A4AD1DA454DA00C866D9 /* ProtobufEncodingSizeVisitor.swift in Sources */ = {isa = PBXBuildFile; fileRef = AA28A4AB1DA454DA00C866D9 /* ProtobufEncodingSizeVisitor.swift */; };
		AA6CF6F51DB6D227007DF26B /* Test_Enum_Proto2.swift in Sources */ = {isa = PBXBuildFile; fileRef = AA6CF6F01DB6D1F8007DF26B /* Test_Enum_Proto2.swift */; };
		AA6CF6F61DB6D228007DF26B /* Test_Enum_Proto2.swift in Sources */ = {isa = PBXBuildFile; fileRef = AA6CF6F01DB6D1F8007DF26B /* Test_Enum_Proto2.swift */; };
		AA6CF6F71DB6D229007DF26B /* Test_Enum_Proto2.swift in Sources */ = {isa = PBXBuildFile; fileRef = AA6CF6F01DB6D1F8007DF26B /* Test_Enum_Proto2.swift */; };
		AAEA52201DA5BB81003F318F /* ProtobufMessage+UInt8ArrayHelpers.swift in Sources */ = {isa = PBXBuildFile; fileRef = AAEA521F1DA5BB81003F318F /* ProtobufMessage+UInt8ArrayHelpers.swift */; };
		AAEA52211DA5BB81003F318F /* ProtobufMessage+UInt8ArrayHelpers.swift in Sources */ = {isa = PBXBuildFile; fileRef = AAEA521F1DA5BB81003F318F /* ProtobufMessage+UInt8ArrayHelpers.swift */; };
		AAEA52721DA80DD4003F318F /* Google_Protobuf_Wrappers+Extensions.swift in Sources */ = {isa = PBXBuildFile; fileRef = AAEA52711DA80DD4003F318F /* Google_Protobuf_Wrappers+Extensions.swift */; };
		AAEA52741DA80DEA003F318F /* wrappers.pb.swift in Sources */ = {isa = PBXBuildFile; fileRef = AAEA52731DA80DEA003F318F /* wrappers.pb.swift */; };
		AAEA52771DA832A8003F318F /* wrappers.pb.swift in Sources */ = {isa = PBXBuildFile; fileRef = AAEA52731DA80DEA003F318F /* wrappers.pb.swift */; };
		AAF2ED3A1DEF3FBC007B510F /* FieldNameMap.swift in Sources */ = {isa = PBXBuildFile; fileRef = AAF2ED391DEF3FBC007B510F /* FieldNameMap.swift */; };
		AAF2ED3B1DEF3FBC007B510F /* FieldNameMap.swift in Sources */ = {isa = PBXBuildFile; fileRef = AAF2ED391DEF3FBC007B510F /* FieldNameMap.swift */; };
		AAF2ED3C1DEF3FBC007B510F /* FieldNameMap.swift in Sources */ = {isa = PBXBuildFile; fileRef = AAF2ED391DEF3FBC007B510F /* FieldNameMap.swift */; };
		AAF2ED3D1DEF3FBC007B510F /* FieldNameMap.swift in Sources */ = {isa = PBXBuildFile; fileRef = AAF2ED391DEF3FBC007B510F /* FieldNameMap.swift */; };
		AAF2ED3F1DEF4D94007B510F /* ProtoNameProviding.swift in Sources */ = {isa = PBXBuildFile; fileRef = AAF2ED3E1DEF4D94007B510F /* ProtoNameProviding.swift */; };
		AAF2ED401DEF4D94007B510F /* ProtoNameProviding.swift in Sources */ = {isa = PBXBuildFile; fileRef = AAF2ED3E1DEF4D94007B510F /* ProtoNameProviding.swift */; };
		AAF2ED411DEF4D94007B510F /* ProtoNameProviding.swift in Sources */ = {isa = PBXBuildFile; fileRef = AAF2ED3E1DEF4D94007B510F /* ProtoNameProviding.swift */; };
		AAF2ED421DEF4D94007B510F /* ProtoNameProviding.swift in Sources */ = {isa = PBXBuildFile; fileRef = AAF2ED3E1DEF4D94007B510F /* ProtoNameProviding.swift */; };
		AAF2ED441DEF6C48007B510F /* ProtoNameResolvers.swift in Sources */ = {isa = PBXBuildFile; fileRef = AAF2ED431DEF6C48007B510F /* ProtoNameResolvers.swift */; };
		AAF2ED451DEF6C48007B510F /* ProtoNameResolvers.swift in Sources */ = {isa = PBXBuildFile; fileRef = AAF2ED431DEF6C48007B510F /* ProtoNameResolvers.swift */; };
		AAF2ED461DEF6C48007B510F /* ProtoNameResolvers.swift in Sources */ = {isa = PBXBuildFile; fileRef = AAF2ED431DEF6C48007B510F /* ProtoNameResolvers.swift */; };
		AAF2ED471DEF6C48007B510F /* ProtoNameResolvers.swift in Sources */ = {isa = PBXBuildFile; fileRef = AAF2ED431DEF6C48007B510F /* ProtoNameResolvers.swift */; };
<<<<<<< HEAD
		BCCA0E691DB1210E00957D74 /* TextDecoder.swift in Sources */ = {isa = PBXBuildFile; fileRef = BCCA0E661DB1210E00957D74 /* TextDecoder.swift */; };
		BCCA0E6A1DB1210E00957D74 /* TextEncoder.swift in Sources */ = {isa = PBXBuildFile; fileRef = BCCA0E671DB1210E00957D74 /* TextEncoder.swift */; };
		BCCA0E6B1DB1210E00957D74 /* TextTypeAdditions.swift in Sources */ = {isa = PBXBuildFile; fileRef = BCCA0E681DB1210E00957D74 /* TextTypeAdditions.swift */; };
		BCCA0E6C1DB1211900957D74 /* TextDecoder.swift in Sources */ = {isa = PBXBuildFile; fileRef = BCCA0E661DB1210E00957D74 /* TextDecoder.swift */; };
		BCCA0E6D1DB1211A00957D74 /* TextDecoder.swift in Sources */ = {isa = PBXBuildFile; fileRef = BCCA0E661DB1210E00957D74 /* TextDecoder.swift */; };
		BCCA0E6E1DB1211B00957D74 /* TextDecoder.swift in Sources */ = {isa = PBXBuildFile; fileRef = BCCA0E661DB1210E00957D74 /* TextDecoder.swift */; };
		BCCA0E6F1DB1211E00957D74 /* TextEncoder.swift in Sources */ = {isa = PBXBuildFile; fileRef = BCCA0E671DB1210E00957D74 /* TextEncoder.swift */; };
		BCCA0E701DB1211F00957D74 /* TextEncoder.swift in Sources */ = {isa = PBXBuildFile; fileRef = BCCA0E671DB1210E00957D74 /* TextEncoder.swift */; };
		BCCA0E711DB1212000957D74 /* TextEncoder.swift in Sources */ = {isa = PBXBuildFile; fileRef = BCCA0E671DB1210E00957D74 /* TextEncoder.swift */; };
		BCCA0E721DB1212500957D74 /* TextTypeAdditions.swift in Sources */ = {isa = PBXBuildFile; fileRef = BCCA0E681DB1210E00957D74 /* TextTypeAdditions.swift */; };
		BCCA0E731DB1212500957D74 /* TextTypeAdditions.swift in Sources */ = {isa = PBXBuildFile; fileRef = BCCA0E681DB1210E00957D74 /* TextTypeAdditions.swift */; };
		BCCA0E741DB1212600957D74 /* TextTypeAdditions.swift in Sources */ = {isa = PBXBuildFile; fileRef = BCCA0E681DB1210E00957D74 /* TextTypeAdditions.swift */; };
		BCCA0E7A1DB124B800957D74 /* Test_Text_proto3.swift in Sources */ = {isa = PBXBuildFile; fileRef = BCCA0E751DB123F800957D74 /* Test_Text_proto3.swift */; };
		BCCA0E7B1DB124B900957D74 /* Test_Text_proto3.swift in Sources */ = {isa = PBXBuildFile; fileRef = BCCA0E751DB123F800957D74 /* Test_Text_proto3.swift */; };
		BCCA0E7C1DB124BA00957D74 /* Test_Text_proto3.swift in Sources */ = {isa = PBXBuildFile; fileRef = BCCA0E751DB123F800957D74 /* Test_Text_proto3.swift */; };
=======
		ECBC5C491DF6ABC500F658E8 /* Google_Protobuf_Wrappers+Extensions.swift in Sources */ = {isa = PBXBuildFile; fileRef = AAEA52711DA80DD4003F318F /* Google_Protobuf_Wrappers+Extensions.swift */; };
		ECBC5C4A1DF6ABC500F658E8 /* Google_Protobuf_Struct.swift in Sources */ = {isa = PBXBuildFile; fileRef = __PBXFileRef_Sources/Protobuf/Google_Protobuf_Struct.swift /* Google_Protobuf_Struct.swift */; };
		ECBC5C4B1DF6ABC500F658E8 /* timestamp.pb.swift in Sources */ = {isa = PBXBuildFile; fileRef = __PBXFileRef_Sources/Protobuf/timestamp.pb.swift /* timestamp.pb.swift */; };
		ECBC5C4C1DF6ABC500F658E8 /* Varint.swift in Sources */ = {isa = PBXBuildFile; fileRef = AA28A4A81DA40B0900C866D9 /* Varint.swift */; };
		ECBC5C4D1DF6ABC500F658E8 /* Google_Protobuf_Timestamp_Extensions.swift in Sources */ = {isa = PBXBuildFile; fileRef = __PBXFileRef_Sources/Protobuf/Google_Protobuf_Timestamp_Extensions.swift /* Google_Protobuf_Timestamp_Extensions.swift */; };
		ECBC5C4E1DF6ABC500F658E8 /* type.pb.swift in Sources */ = {isa = PBXBuildFile; fileRef = __PBXFileRef_Sources/Protobuf/type.pb.swift /* type.pb.swift */; };
		ECBC5C4F1DF6ABC500F658E8 /* ZigZag.swift in Sources */ = {isa = PBXBuildFile; fileRef = AA28A4A51DA30E5900C866D9 /* ZigZag.swift */; };
		ECBC5C501DF6ABC500F658E8 /* source_context.pb.swift in Sources */ = {isa = PBXBuildFile; fileRef = __PBXFileRef_Sources/Protobuf/source_context.pb.swift /* source_context.pb.swift */; };
		ECBC5C511DF6ABC500F658E8 /* wrappers.pb.swift in Sources */ = {isa = PBXBuildFile; fileRef = AAEA52731DA80DEA003F318F /* wrappers.pb.swift */; };
>>>>>>> db15f71c
		F44F93691DAD7FA500BC5B85 /* Google_Protobuf_Wrappers+Extensions.swift in Sources */ = {isa = PBXBuildFile; fileRef = AAEA52711DA80DD4003F318F /* Google_Protobuf_Wrappers+Extensions.swift */; };
		F44F93771DAEA76700BC5B85 /* api.pb.swift in Sources */ = {isa = PBXBuildFile; fileRef = __PBXFileRef_Sources/Protobuf/api.pb.swift /* api.pb.swift */; };
		F44F93781DAEA76700BC5B85 /* duration.pb.swift in Sources */ = {isa = PBXBuildFile; fileRef = __PBXFileRef_Sources/Protobuf/duration.pb.swift /* duration.pb.swift */; };
		F44F93791DAEA76700BC5B85 /* empty.pb.swift in Sources */ = {isa = PBXBuildFile; fileRef = __PBXFileRef_Sources/Protobuf/empty.pb.swift /* empty.pb.swift */; };
		F44F937A1DAEA76700BC5B85 /* field_mask.pb.swift in Sources */ = {isa = PBXBuildFile; fileRef = __PBXFileRef_Sources/Protobuf/field_mask.pb.swift /* field_mask.pb.swift */; };
		F44F937B1DAEA76700BC5B85 /* Google_Protobuf_Any.swift in Sources */ = {isa = PBXBuildFile; fileRef = __PBXFileRef_Sources/Protobuf/Google_Protobuf_Any.swift /* Google_Protobuf_Any.swift */; };
		F44F937C1DAEA76700BC5B85 /* Google_Protobuf_Duration_Extensions.swift in Sources */ = {isa = PBXBuildFile; fileRef = __PBXFileRef_Sources/Protobuf/Google_Protobuf_Duration_Extensions.swift /* Google_Protobuf_Duration_Extensions.swift */; };
		F44F937D1DAEA76700BC5B85 /* Google_Protobuf_FieldMask_Extensions.swift in Sources */ = {isa = PBXBuildFile; fileRef = __PBXFileRef_Sources/Protobuf/Google_Protobuf_FieldMask_Extensions.swift /* Google_Protobuf_FieldMask_Extensions.swift */; };
		F44F937E1DAEA76700BC5B85 /* Google_Protobuf_Struct.swift in Sources */ = {isa = PBXBuildFile; fileRef = __PBXFileRef_Sources/Protobuf/Google_Protobuf_Struct.swift /* Google_Protobuf_Struct.swift */; };
		F44F937F1DAEA76700BC5B85 /* Google_Protobuf_Timestamp_Extensions.swift in Sources */ = {isa = PBXBuildFile; fileRef = __PBXFileRef_Sources/Protobuf/Google_Protobuf_Timestamp_Extensions.swift /* Google_Protobuf_Timestamp_Extensions.swift */; };
		F44F93801DAEA76700BC5B85 /* Google_Protobuf_Wrappers+Extensions.swift in Sources */ = {isa = PBXBuildFile; fileRef = AAEA52711DA80DD4003F318F /* Google_Protobuf_Wrappers+Extensions.swift */; };
		F44F93811DAEA76700BC5B85 /* ProtobufDecoder.swift in Sources */ = {isa = PBXBuildFile; fileRef = __PBXFileRef_Sources/Protobuf/ProtobufBinaryDecoding.swift /* ProtobufDecoder.swift */; };
		F44F93821DAEA76700BC5B85 /* ProtobufEncoder.swift in Sources */ = {isa = PBXBuildFile; fileRef = __PBXFileRef_Sources/Protobuf/ProtobufBinaryEncoding.swift /* ProtobufEncoder.swift */; };
		F44F93831DAEA76700BC5B85 /* ProtobufEncodingSizeVisitor.swift in Sources */ = {isa = PBXBuildFile; fileRef = AA28A4AB1DA454DA00C866D9 /* ProtobufEncodingSizeVisitor.swift */; };
		F44F93841DAEA76700BC5B85 /* ProtobufTypeAdditions.swift in Sources */ = {isa = PBXBuildFile; fileRef = __PBXFileRef_Sources/Protobuf/ProtobufBinaryTypes.swift /* ProtobufTypeAdditions.swift */; };
		F44F93851DAEA76700BC5B85 /* DebugDescriptionVisitor.swift in Sources */ = {isa = PBXBuildFile; fileRef = __PBXFileRef_Sources/Protobuf/ProtobufDebugDescription.swift /* DebugDescriptionVisitor.swift */; };
		F44F93861DAEA76700BC5B85 /* Enum.swift in Sources */ = {isa = PBXBuildFile; fileRef = __PBXFileRef_Sources/Protobuf/ProtobufEnum.swift /* Enum.swift */; };
		F44F93871DAEA76700BC5B85 /* Errors.swift in Sources */ = {isa = PBXBuildFile; fileRef = __PBXFileRef_Sources/Protobuf/ProtobufError.swift /* Errors.swift */; };
		F44F93881DAEA76700BC5B85 /* ExtensionFields.swift in Sources */ = {isa = PBXBuildFile; fileRef = __PBXFileRef_Sources/Protobuf/ProtobufExtensionFields.swift /* ExtensionFields.swift */; };
		F44F93891DAEA76700BC5B85 /* MessageExtension.swift in Sources */ = {isa = PBXBuildFile; fileRef = __PBXFileRef_Sources/Protobuf/ProtobufExtensions.swift /* MessageExtension.swift */; };
		F44F938A1DAEA76700BC5B85 /* FieldDecoder.swift in Sources */ = {isa = PBXBuildFile; fileRef = __PBXFileRef_Sources/Protobuf/ProtobufFieldDecoder.swift /* FieldDecoder.swift */; };
		F44F938B1DAEA76700BC5B85 /* HashVisitor.swift in Sources */ = {isa = PBXBuildFile; fileRef = __PBXFileRef_Sources/Protobuf/ProtobufHash.swift /* HashVisitor.swift */; };
		F44F938C1DAEA76700BC5B85 /* JSONDecoder.swift in Sources */ = {isa = PBXBuildFile; fileRef = __PBXFileRef_Sources/Protobuf/ProtobufJSONDecoding.swift /* JSONDecoder.swift */; };
		F44F938D1DAEA76700BC5B85 /* JSONEncoder.swift in Sources */ = {isa = PBXBuildFile; fileRef = __PBXFileRef_Sources/Protobuf/ProtobufJSONEncoding.swift /* JSONEncoder.swift */; };
		F44F938E1DAEA76700BC5B85 /* JSONTypeAdditions.swift in Sources */ = {isa = PBXBuildFile; fileRef = __PBXFileRef_Sources/Protobuf/ProtobufJSONTypes.swift /* JSONTypeAdditions.swift */; };
		F44F938F1DAEA76700BC5B85 /* Message.swift in Sources */ = {isa = PBXBuildFile; fileRef = __PBXFileRef_Sources/Protobuf/ProtobufMessage.swift /* Message.swift */; };
		F44F93901DAEA76700BC5B85 /* MirrorVisitor.swift in Sources */ = {isa = PBXBuildFile; fileRef = __PBXFileRef_Sources/Protobuf/ProtobufMirror.swift /* MirrorVisitor.swift */; };
		F44F93911DAEA76700BC5B85 /* OneofEnum.swift in Sources */ = {isa = PBXBuildFile; fileRef = __PBXFileRef_Sources/Protobuf/ProtobufOneof.swift /* OneofEnum.swift */; };
		F44F93931DAEA76700BC5B85 /* FieldTypes.swift in Sources */ = {isa = PBXBuildFile; fileRef = __PBXFileRef_Sources/Protobuf/ProtobufTypes.swift /* FieldTypes.swift */; };
		F44F93941DAEA76700BC5B85 /* UnknownStorage.swift in Sources */ = {isa = PBXBuildFile; fileRef = __PBXFileRef_Sources/Protobuf/ProtobufUnknown.swift /* UnknownStorage.swift */; };
		F44F93951DAEA76700BC5B85 /* source_context.pb.swift in Sources */ = {isa = PBXBuildFile; fileRef = __PBXFileRef_Sources/Protobuf/source_context.pb.swift /* source_context.pb.swift */; };
		F44F93961DAEA76700BC5B85 /* timestamp.pb.swift in Sources */ = {isa = PBXBuildFile; fileRef = __PBXFileRef_Sources/Protobuf/timestamp.pb.swift /* timestamp.pb.swift */; };
		F44F93971DAEA76700BC5B85 /* type.pb.swift in Sources */ = {isa = PBXBuildFile; fileRef = __PBXFileRef_Sources/Protobuf/type.pb.swift /* type.pb.swift */; };
		F44F93981DAEA76700BC5B85 /* Varint.swift in Sources */ = {isa = PBXBuildFile; fileRef = AA28A4A81DA40B0900C866D9 /* Varint.swift */; };
		F44F93991DAEA76700BC5B85 /* wrappers.pb.swift in Sources */ = {isa = PBXBuildFile; fileRef = AAEA52731DA80DEA003F318F /* wrappers.pb.swift */; };
		F44F939A1DAEA76700BC5B85 /* ZigZag.swift in Sources */ = {isa = PBXBuildFile; fileRef = AA28A4A51DA30E5900C866D9 /* ZigZag.swift */; };
		F44F93A41DAEA7C500BC5B85 /* SwiftProtobuf.framework in Frameworks */ = {isa = PBXBuildFile; fileRef = F44F936F1DAEA53900BC5B85 /* SwiftProtobuf.framework */; };
		F44F93AA1DAEA8C900BC5B85 /* any_test.pb.swift in Sources */ = {isa = PBXBuildFile; fileRef = __PBXFileRef_Tests/ProtobufTests/any_test.pb.swift /* any_test.pb.swift */; };
		F44F93AB1DAEA8C900BC5B85 /* conformance.pb.swift in Sources */ = {isa = PBXBuildFile; fileRef = __PBXFileRef_Tests/ProtobufTests/conformance.pb.swift /* conformance.pb.swift */; };
		F44F93AC1DAEA8C900BC5B85 /* descriptor.pb.swift in Sources */ = {isa = PBXBuildFile; fileRef = 9C2F23781D778003008524F2 /* descriptor.pb.swift */; };
		F44F93AD1DAEA8C900BC5B85 /* TestHelpers.swift in Sources */ = {isa = PBXBuildFile; fileRef = __PBXFileRef_Tests/ProtobufTests/TestHelpers.swift /* TestHelpers.swift */; };
		F44F93AE1DAEA8C900BC5B85 /* map_unittest_proto3.pb.swift in Sources */ = {isa = PBXBuildFile; fileRef = __PBXFileRef_Tests/ProtobufTests/map_unittest_proto3.pb.swift /* map_unittest_proto3.pb.swift */; };
		F44F93AF1DAEA8C900BC5B85 /* map_unittest.pb.swift in Sources */ = {isa = PBXBuildFile; fileRef = __PBXFileRef_Tests/ProtobufTests/map_unittest.pb.swift /* map_unittest.pb.swift */; };
		F44F93B01DAEA8C900BC5B85 /* ProtobufMessage+UInt8ArrayHelpers.swift in Sources */ = {isa = PBXBuildFile; fileRef = AAEA521F1DA5BB81003F318F /* ProtobufMessage+UInt8ArrayHelpers.swift */; };
		F44F93B11DAEA8C900BC5B85 /* Test_AllTypes_Proto3.swift in Sources */ = {isa = PBXBuildFile; fileRef = __PBXFileRef_Tests/ProtobufTests/Test_AllTypes_Proto3.swift /* Test_AllTypes_Proto3.swift */; };
		F44F93B21DAEA8C900BC5B85 /* Test_AllTypes.swift in Sources */ = {isa = PBXBuildFile; fileRef = __PBXFileRef_Tests/ProtobufTests/Test_AllTypes.swift /* Test_AllTypes.swift */; };
		F44F93B31DAEA8C900BC5B85 /* Test_Any.swift in Sources */ = {isa = PBXBuildFile; fileRef = __PBXFileRef_Tests/ProtobufTests/Test_Any.swift /* Test_Any.swift */; };
		F44F93B41DAEA8C900BC5B85 /* Test_Api.swift in Sources */ = {isa = PBXBuildFile; fileRef = __PBXFileRef_Tests/ProtobufTests/Test_Api.swift /* Test_Api.swift */; };
		F44F93B51DAEA8C900BC5B85 /* Test_Conformance.swift in Sources */ = {isa = PBXBuildFile; fileRef = __PBXFileRef_Tests/ProtobufTests/Test_Conformance.swift /* Test_Conformance.swift */; };
		F44F93B61DAEA8C900BC5B85 /* Test_Descriptor.swift in Sources */ = {isa = PBXBuildFile; fileRef = __PBXFileRef_Tests/ProtobufTests/Test_Descriptor.swift /* Test_Descriptor.swift */; };
		F44F93B71DAEA8C900BC5B85 /* Test_Duration.swift in Sources */ = {isa = PBXBuildFile; fileRef = __PBXFileRef_Tests/ProtobufTests/Test_Duration.swift /* Test_Duration.swift */; };
		F44F93B81DAEA8C900BC5B85 /* Test_Empty.swift in Sources */ = {isa = PBXBuildFile; fileRef = __PBXFileRef_Tests/ProtobufTests/Test_Empty.swift /* Test_Empty.swift */; };
		F44F93B91DAEA8C900BC5B85 /* Test_Enum.swift in Sources */ = {isa = PBXBuildFile; fileRef = __PBXFileRef_Tests/ProtobufTests/Test_Enum.swift /* Test_Enum.swift */; };
		F44F93BA1DAEA8C900BC5B85 /* Test_Extensions.swift in Sources */ = {isa = PBXBuildFile; fileRef = __PBXFileRef_Tests/ProtobufTests/Test_Extensions.swift /* Test_Extensions.swift */; };
		F44F93BB1DAEA8C900BC5B85 /* Test_ExtremeDefaultValues.swift in Sources */ = {isa = PBXBuildFile; fileRef = __PBXFileRef_Tests/ProtobufTests/Test_ExtremeDefaultValues.swift /* Test_ExtremeDefaultValues.swift */; };
		F44F93BC1DAEA8C900BC5B85 /* Test_FieldMask.swift in Sources */ = {isa = PBXBuildFile; fileRef = __PBXFileRef_Tests/ProtobufTests/Test_FieldMask.swift /* Test_FieldMask.swift */; };
		F44F93BD1DAEA8C900BC5B85 /* Test_FieldOrdering.swift in Sources */ = {isa = PBXBuildFile; fileRef = __PBXFileRef_Tests/ProtobufTests/Test_FieldOrdering.swift /* Test_FieldOrdering.swift */; };
		F44F93BE1DAEA8C900BC5B85 /* Test_JSON_Conformance.swift in Sources */ = {isa = PBXBuildFile; fileRef = __PBXFileRef_Tests/ProtobufTests/Test_JSON_Conformance.swift /* Test_JSON_Conformance.swift */; };
		F44F93BF1DAEA8C900BC5B85 /* Test_JSON_Group.swift in Sources */ = {isa = PBXBuildFile; fileRef = __PBXFileRef_Tests/ProtobufTests/Test_JSON_Group.swift /* Test_JSON_Group.swift */; };
		F44F93C01DAEA8C900BC5B85 /* Test_JSON_Scanner.swift in Sources */ = {isa = PBXBuildFile; fileRef = __PBXFileRef_Tests/ProtobufTests/Test_JSON_Scanner.swift /* Test_JSON_Scanner.swift */; };
		F44F93C11DAEA8C900BC5B85 /* Test_JSON.swift in Sources */ = {isa = PBXBuildFile; fileRef = __PBXFileRef_Tests/ProtobufTests/Test_JSON.swift /* Test_JSON.swift */; };
		F44F93C21DAEA8C900BC5B85 /* Test_Map_JSON.swift in Sources */ = {isa = PBXBuildFile; fileRef = __PBXFileRef_Tests/ProtobufTests/Test_Map_JSON.swift /* Test_Map_JSON.swift */; };
		F44F93C31DAEA8C900BC5B85 /* Test_Map.swift in Sources */ = {isa = PBXBuildFile; fileRef = __PBXFileRef_Tests/ProtobufTests/Test_Map.swift /* Test_Map.swift */; };
		F44F93C41DAEA8C900BC5B85 /* Test_Packed.swift in Sources */ = {isa = PBXBuildFile; fileRef = __PBXFileRef_Tests/ProtobufTests/Test_Packed.swift /* Test_Packed.swift */; };
		F44F93C51DAEA8C900BC5B85 /* Test_ParsingMerge.swift in Sources */ = {isa = PBXBuildFile; fileRef = __PBXFileRef_Tests/ProtobufTests/Test_ParsingMerge.swift /* Test_ParsingMerge.swift */; };
		F44F93C61DAEA8C900BC5B85 /* Test_Performance.swift in Sources */ = {isa = PBXBuildFile; fileRef = __PBXFileRef_Tests/ProtobufTests/Test_Performance.swift /* Test_Performance.swift */; };
		F44F93C71DAEA8C900BC5B85 /* Test_ReallyLargeTagNumber.swift in Sources */ = {isa = PBXBuildFile; fileRef = __PBXFileRef_Tests/ProtobufTests/Test_ReallyLargeTagNumber.swift /* Test_ReallyLargeTagNumber.swift */; };
		F44F93C81DAEA8C900BC5B85 /* Test_RecursiveMap.swift in Sources */ = {isa = PBXBuildFile; fileRef = __PBXFileRef_Tests/ProtobufTests/Test_RecursiveMap.swift /* Test_RecursiveMap.swift */; };
		F44F93C91DAEA8C900BC5B85 /* Test_Required.swift in Sources */ = {isa = PBXBuildFile; fileRef = __PBXFileRef_Tests/ProtobufTests/Test_Required.swift /* Test_Required.swift */; };
		F44F93CA1DAEA8C900BC5B85 /* Test_Reserved.swift in Sources */ = {isa = PBXBuildFile; fileRef = __PBXFileRef_Tests/ProtobufTests/Test_Reserved.swift /* Test_Reserved.swift */; };
		F44F93CB1DAEA8C900BC5B85 /* Test_Struct.swift in Sources */ = {isa = PBXBuildFile; fileRef = __PBXFileRef_Tests/ProtobufTests/Test_Struct.swift /* Test_Struct.swift */; };
		F44F93CC1DAEA8C900BC5B85 /* Test_Timestamp.swift in Sources */ = {isa = PBXBuildFile; fileRef = __PBXFileRef_Tests/ProtobufTests/Test_Timestamp.swift /* Test_Timestamp.swift */; };
		F44F93CD1DAEA8C900BC5B85 /* Test_Type.swift in Sources */ = {isa = PBXBuildFile; fileRef = __PBXFileRef_Tests/ProtobufTests/Test_Type.swift /* Test_Type.swift */; };
		F44F93CE1DAEA8C900BC5B85 /* Test_Unknown_proto2.swift in Sources */ = {isa = PBXBuildFile; fileRef = __PBXFileRef_Tests/ProtobufTests/Test_Unknown_proto2.swift /* Test_Unknown_proto2.swift */; };
		F44F93CF1DAEA8C900BC5B85 /* Test_Unknown_proto3.swift in Sources */ = {isa = PBXBuildFile; fileRef = __PBXFileRef_Tests/ProtobufTests/Test_Unknown_proto3.swift /* Test_Unknown_proto3.swift */; };
		F44F93D01DAEA8C900BC5B85 /* Test_Wrappers.swift in Sources */ = {isa = PBXBuildFile; fileRef = __PBXFileRef_Tests/ProtobufTests/Test_Wrappers.swift /* Test_Wrappers.swift */; };
		F44F93D11DAEA8C900BC5B85 /* unittest_arena.pb.swift in Sources */ = {isa = PBXBuildFile; fileRef = __PBXFileRef_Tests/ProtobufTests/unittest_arena.pb.swift /* unittest_arena.pb.swift */; };
		F44F93D21DAEA8C900BC5B85 /* unittest_custom_options.pb.swift in Sources */ = {isa = PBXBuildFile; fileRef = __PBXFileRef_Tests/ProtobufTests/unittest_custom_options.pb.swift /* unittest_custom_options.pb.swift */; };
		F44F93D31DAEA8C900BC5B85 /* unittest_drop_unknown_fields.pb.swift in Sources */ = {isa = PBXBuildFile; fileRef = __PBXFileRef_Tests/ProtobufTests/unittest_drop_unknown_fields.pb.swift /* unittest_drop_unknown_fields.pb.swift */; };
		F44F93D41DAEA8C900BC5B85 /* unittest_embed_optimize_for.pb.swift in Sources */ = {isa = PBXBuildFile; fileRef = __PBXFileRef_Tests/ProtobufTests/unittest_embed_optimize_for.pb.swift /* unittest_embed_optimize_for.pb.swift */; };
		F44F93D51DAEA8C900BC5B85 /* unittest_empty.pb.swift in Sources */ = {isa = PBXBuildFile; fileRef = __PBXFileRef_Tests/ProtobufTests/unittest_empty.pb.swift /* unittest_empty.pb.swift */; };
		F44F93D61DAEA8C900BC5B85 /* unittest_import_lite.pb.swift in Sources */ = {isa = PBXBuildFile; fileRef = __PBXFileRef_Tests/ProtobufTests/unittest_import_lite.pb.swift /* unittest_import_lite.pb.swift */; };
		F44F93D71DAEA8C900BC5B85 /* unittest_import_proto3.pb.swift in Sources */ = {isa = PBXBuildFile; fileRef = __PBXFileRef_Tests/ProtobufTests/unittest_import_proto3.pb.swift /* unittest_import_proto3.pb.swift */; };
		F44F93D81DAEA8C900BC5B85 /* unittest_import_public_lite.pb.swift in Sources */ = {isa = PBXBuildFile; fileRef = __PBXFileRef_Tests/ProtobufTests/unittest_import_public_lite.pb.swift /* unittest_import_public_lite.pb.swift */; };
		F44F93D91DAEA8C900BC5B85 /* unittest_import_public_proto3.pb.swift in Sources */ = {isa = PBXBuildFile; fileRef = __PBXFileRef_Tests/ProtobufTests/unittest_import_public_proto3.pb.swift /* unittest_import_public_proto3.pb.swift */; };
		F44F93DA1DAEA8C900BC5B85 /* unittest_import_public.pb.swift in Sources */ = {isa = PBXBuildFile; fileRef = __PBXFileRef_Tests/ProtobufTests/unittest_import_public.pb.swift /* unittest_import_public.pb.swift */; };
		F44F93DB1DAEA8C900BC5B85 /* unittest_import.pb.swift in Sources */ = {isa = PBXBuildFile; fileRef = __PBXFileRef_Tests/ProtobufTests/unittest_import.pb.swift /* unittest_import.pb.swift */; };
		F44F93DC1DAEA8C900BC5B85 /* unittest_lite_imports_nonlite.pb.swift in Sources */ = {isa = PBXBuildFile; fileRef = __PBXFileRef_Tests/ProtobufTests/unittest_lite_imports_nonlite.pb.swift /* unittest_lite_imports_nonlite.pb.swift */; };
		F44F93DD1DAEA8C900BC5B85 /* unittest_lite.pb.swift in Sources */ = {isa = PBXBuildFile; fileRef = __PBXFileRef_Tests/ProtobufTests/unittest_lite.pb.swift /* unittest_lite.pb.swift */; };
		F44F93DE1DAEA8C900BC5B85 /* unittest_mset_wire_format.pb.swift in Sources */ = {isa = PBXBuildFile; fileRef = __PBXFileRef_Tests/ProtobufTests/unittest_mset_wire_format.pb.swift /* unittest_mset_wire_format.pb.swift */; };
		F44F93DF1DAEA8C900BC5B85 /* unittest_mset.pb.swift in Sources */ = {isa = PBXBuildFile; fileRef = __PBXFileRef_Tests/ProtobufTests/unittest_mset.pb.swift /* unittest_mset.pb.swift */; };
		F44F93E01DAEA8C900BC5B85 /* unittest_no_arena_import.pb.swift in Sources */ = {isa = PBXBuildFile; fileRef = __PBXFileRef_Tests/ProtobufTests/unittest_no_arena_import.pb.swift /* unittest_no_arena_import.pb.swift */; };
		F44F93E11DAEA8C900BC5B85 /* unittest_no_arena_lite.pb.swift in Sources */ = {isa = PBXBuildFile; fileRef = __PBXFileRef_Tests/ProtobufTests/unittest_no_arena_lite.pb.swift /* unittest_no_arena_lite.pb.swift */; };
		F44F93E21DAEA8C900BC5B85 /* unittest_no_arena.pb.swift in Sources */ = {isa = PBXBuildFile; fileRef = __PBXFileRef_Tests/ProtobufTests/unittest_no_arena.pb.swift /* unittest_no_arena.pb.swift */; };
		F44F93E31DAEA8C900BC5B85 /* unittest_no_field_presence.pb.swift in Sources */ = {isa = PBXBuildFile; fileRef = __PBXFileRef_Tests/ProtobufTests/unittest_no_field_presence.pb.swift /* unittest_no_field_presence.pb.swift */; };
		F44F93E41DAEA8C900BC5B85 /* unittest_no_generic_services.pb.swift in Sources */ = {isa = PBXBuildFile; fileRef = __PBXFileRef_Tests/ProtobufTests/unittest_no_generic_services.pb.swift /* unittest_no_generic_services.pb.swift */; };
		F44F93E51DAEA8C900BC5B85 /* unittest_optimize_for.pb.swift in Sources */ = {isa = PBXBuildFile; fileRef = __PBXFileRef_Tests/ProtobufTests/unittest_optimize_for.pb.swift /* unittest_optimize_for.pb.swift */; };
		F44F93E61DAEA8C900BC5B85 /* unittest_preserve_unknown_enum.pb.swift in Sources */ = {isa = PBXBuildFile; fileRef = __PBXFileRef_Tests/ProtobufTests/unittest_preserve_unknown_enum.pb.swift /* unittest_preserve_unknown_enum.pb.swift */; };
		F44F93E71DAEA8C900BC5B85 /* unittest_preserve_unknown_enum2.pb.swift in Sources */ = {isa = PBXBuildFile; fileRef = __PBXFileRef_Tests/ProtobufTests/unittest_preserve_unknown_enum2.pb.swift /* unittest_preserve_unknown_enum2.pb.swift */; };
		F44F93E81DAEA8C900BC5B85 /* unittest_proto3_arena.pb.swift in Sources */ = {isa = PBXBuildFile; fileRef = __PBXFileRef_Tests/ProtobufTests/unittest_proto3_arena.pb.swift /* unittest_proto3_arena.pb.swift */; };
		F44F93E91DAEA8C900BC5B85 /* unittest_proto3.pb.swift in Sources */ = {isa = PBXBuildFile; fileRef = __PBXFileRef_Tests/ProtobufTests/unittest_proto3.pb.swift /* unittest_proto3.pb.swift */; };
		F44F93EA1DAEA8C900BC5B85 /* unittest_swift_all_required_types.pb.swift in Sources */ = {isa = PBXBuildFile; fileRef = __PBXFileRef_Tests/ProtobufTests/unittest_swift_all_required_types.pb.swift /* unittest_swift_all_required_types.pb.swift */; };
		F44F93EB1DAEA8C900BC5B85 /* unittest_swift_cycle.pb.swift in Sources */ = {isa = PBXBuildFile; fileRef = __PBXFileRef_Tests/ProtobufTests/unittest_swift_cycle.pb.swift /* unittest_swift_cycle.pb.swift */; };
		F44F93EC1DAEA8C900BC5B85 /* unittest_swift_enum_optional_default.pb.swift in Sources */ = {isa = PBXBuildFile; fileRef = __PBXFileRef_Tests/ProtobufTests/unittest_swift_enum_optional_default.pb.swift /* unittest_swift_enum_optional_default.pb.swift */; };
		F44F93ED1DAEA8C900BC5B85 /* unittest_swift_enum.pb.swift in Sources */ = {isa = PBXBuildFile; fileRef = __PBXFileRef_Tests/ProtobufTests/unittest_swift_enum.pb.swift /* unittest_swift_enum.pb.swift */; };
		F44F93EE1DAEA8C900BC5B85 /* unittest_swift_extension.pb.swift in Sources */ = {isa = PBXBuildFile; fileRef = __PBXFileRef_Tests/ProtobufTests/unittest_swift_extension.pb.swift /* unittest_swift_extension.pb.swift */; };
		F44F93EF1DAEA8C900BC5B85 /* unittest_swift_fieldorder.pb.swift in Sources */ = {isa = PBXBuildFile; fileRef = __PBXFileRef_Tests/ProtobufTests/unittest_swift_fieldorder.pb.swift /* unittest_swift_fieldorder.pb.swift */; };
		F44F93F01DAEA8C900BC5B85 /* unittest_swift_groups.pb.swift in Sources */ = {isa = PBXBuildFile; fileRef = __PBXFileRef_Tests/ProtobufTests/unittest_swift_groups.pb.swift /* unittest_swift_groups.pb.swift */; };
		F44F93F11DAEA8C900BC5B85 /* unittest_swift_naming.pb.swift in Sources */ = {isa = PBXBuildFile; fileRef = __PBXFileRef_Tests/ProtobufTests/unittest_swift_naming.pb.swift /* unittest_swift_naming.pb.swift */; };
		F44F93F21DAEA8C900BC5B85 /* unittest_swift_performance.pb.swift in Sources */ = {isa = PBXBuildFile; fileRef = __PBXFileRef_Tests/ProtobufTests/unittest_swift_performance.pb.swift /* unittest_swift_performance.pb.swift */; };
		F44F93F31DAEA8C900BC5B85 /* unittest_swift_reserved.pb.swift in Sources */ = {isa = PBXBuildFile; fileRef = __PBXFileRef_Tests/ProtobufTests/unittest_swift_reserved.pb.swift /* unittest_swift_reserved.pb.swift */; };
		F44F93F41DAEA8C900BC5B85 /* unittest_swift_runtime_proto2.pb.swift in Sources */ = {isa = PBXBuildFile; fileRef = __PBXFileRef_Tests/ProtobufTests/unittest_swift_runtime_proto2.pb.swift /* unittest_swift_runtime_proto2.pb.swift */; };
		F44F93F51DAEA8C900BC5B85 /* unittest_swift_runtime_proto3.pb.swift in Sources */ = {isa = PBXBuildFile; fileRef = __PBXFileRef_Tests/ProtobufTests/unittest_swift_runtime_proto3.pb.swift /* unittest_swift_runtime_proto3.pb.swift */; };
		F44F93F61DAEA8C900BC5B85 /* unittest_swift_startup.pb.swift in Sources */ = {isa = PBXBuildFile; fileRef = __PBXFileRef_Tests/ProtobufTests/unittest_swift_startup.pb.swift /* unittest_swift_startup.pb.swift */; };
		F44F93F71DAEA8C900BC5B85 /* unittest_well_known_types.pb.swift in Sources */ = {isa = PBXBuildFile; fileRef = __PBXFileRef_Tests/ProtobufTests/unittest_well_known_types.pb.swift /* unittest_well_known_types.pb.swift */; };
		F44F93F81DAEA8C900BC5B85 /* unittest.pb.swift in Sources */ = {isa = PBXBuildFile; fileRef = __PBXFileRef_Tests/ProtobufTests/unittest.pb.swift /* unittest.pb.swift */; };
		F44F94061DAEB23500BC5B85 /* api.pb.swift in Sources */ = {isa = PBXBuildFile; fileRef = __PBXFileRef_Sources/Protobuf/api.pb.swift /* api.pb.swift */; };
		F44F94071DAEB23500BC5B85 /* duration.pb.swift in Sources */ = {isa = PBXBuildFile; fileRef = __PBXFileRef_Sources/Protobuf/duration.pb.swift /* duration.pb.swift */; };
		F44F94081DAEB23500BC5B85 /* empty.pb.swift in Sources */ = {isa = PBXBuildFile; fileRef = __PBXFileRef_Sources/Protobuf/empty.pb.swift /* empty.pb.swift */; };
		F44F94091DAEB23500BC5B85 /* field_mask.pb.swift in Sources */ = {isa = PBXBuildFile; fileRef = __PBXFileRef_Sources/Protobuf/field_mask.pb.swift /* field_mask.pb.swift */; };
		F44F940A1DAEB23500BC5B85 /* Google_Protobuf_Any.swift in Sources */ = {isa = PBXBuildFile; fileRef = __PBXFileRef_Sources/Protobuf/Google_Protobuf_Any.swift /* Google_Protobuf_Any.swift */; };
		F44F940B1DAEB23500BC5B85 /* Google_Protobuf_Duration_Extensions.swift in Sources */ = {isa = PBXBuildFile; fileRef = __PBXFileRef_Sources/Protobuf/Google_Protobuf_Duration_Extensions.swift /* Google_Protobuf_Duration_Extensions.swift */; };
		F44F940C1DAEB23500BC5B85 /* Google_Protobuf_FieldMask_Extensions.swift in Sources */ = {isa = PBXBuildFile; fileRef = __PBXFileRef_Sources/Protobuf/Google_Protobuf_FieldMask_Extensions.swift /* Google_Protobuf_FieldMask_Extensions.swift */; };
		F44F94101DAEB23500BC5B85 /* ProtobufDecoder.swift in Sources */ = {isa = PBXBuildFile; fileRef = __PBXFileRef_Sources/Protobuf/ProtobufBinaryDecoding.swift /* ProtobufDecoder.swift */; };
		F44F94111DAEB23500BC5B85 /* ProtobufEncoder.swift in Sources */ = {isa = PBXBuildFile; fileRef = __PBXFileRef_Sources/Protobuf/ProtobufBinaryEncoding.swift /* ProtobufEncoder.swift */; };
		F44F94121DAEB23500BC5B85 /* ProtobufEncodingSizeVisitor.swift in Sources */ = {isa = PBXBuildFile; fileRef = AA28A4AB1DA454DA00C866D9 /* ProtobufEncodingSizeVisitor.swift */; };
		F44F94131DAEB23500BC5B85 /* ProtobufTypeAdditions.swift in Sources */ = {isa = PBXBuildFile; fileRef = __PBXFileRef_Sources/Protobuf/ProtobufBinaryTypes.swift /* ProtobufTypeAdditions.swift */; };
		F44F94141DAEB23500BC5B85 /* DebugDescriptionVisitor.swift in Sources */ = {isa = PBXBuildFile; fileRef = __PBXFileRef_Sources/Protobuf/ProtobufDebugDescription.swift /* DebugDescriptionVisitor.swift */; };
		F44F94151DAEB23500BC5B85 /* Enum.swift in Sources */ = {isa = PBXBuildFile; fileRef = __PBXFileRef_Sources/Protobuf/ProtobufEnum.swift /* Enum.swift */; };
		F44F94161DAEB23500BC5B85 /* Errors.swift in Sources */ = {isa = PBXBuildFile; fileRef = __PBXFileRef_Sources/Protobuf/ProtobufError.swift /* Errors.swift */; };
		F44F94171DAEB23500BC5B85 /* ExtensionFields.swift in Sources */ = {isa = PBXBuildFile; fileRef = __PBXFileRef_Sources/Protobuf/ProtobufExtensionFields.swift /* ExtensionFields.swift */; };
		F44F94181DAEB23500BC5B85 /* MessageExtension.swift in Sources */ = {isa = PBXBuildFile; fileRef = __PBXFileRef_Sources/Protobuf/ProtobufExtensions.swift /* MessageExtension.swift */; };
		F44F94191DAEB23500BC5B85 /* FieldDecoder.swift in Sources */ = {isa = PBXBuildFile; fileRef = __PBXFileRef_Sources/Protobuf/ProtobufFieldDecoder.swift /* FieldDecoder.swift */; };
		F44F941A1DAEB23500BC5B85 /* HashVisitor.swift in Sources */ = {isa = PBXBuildFile; fileRef = __PBXFileRef_Sources/Protobuf/ProtobufHash.swift /* HashVisitor.swift */; };
		F44F941B1DAEB23500BC5B85 /* JSONDecoder.swift in Sources */ = {isa = PBXBuildFile; fileRef = __PBXFileRef_Sources/Protobuf/ProtobufJSONDecoding.swift /* JSONDecoder.swift */; };
		F44F941C1DAEB23500BC5B85 /* JSONEncoder.swift in Sources */ = {isa = PBXBuildFile; fileRef = __PBXFileRef_Sources/Protobuf/ProtobufJSONEncoding.swift /* JSONEncoder.swift */; };
		F44F941D1DAEB23500BC5B85 /* JSONTypeAdditions.swift in Sources */ = {isa = PBXBuildFile; fileRef = __PBXFileRef_Sources/Protobuf/ProtobufJSONTypes.swift /* JSONTypeAdditions.swift */; };
		F44F941E1DAEB23500BC5B85 /* Message.swift in Sources */ = {isa = PBXBuildFile; fileRef = __PBXFileRef_Sources/Protobuf/ProtobufMessage.swift /* Message.swift */; };
		F44F941F1DAEB23500BC5B85 /* MirrorVisitor.swift in Sources */ = {isa = PBXBuildFile; fileRef = __PBXFileRef_Sources/Protobuf/ProtobufMirror.swift /* MirrorVisitor.swift */; };
		F44F94201DAEB23500BC5B85 /* OneofEnum.swift in Sources */ = {isa = PBXBuildFile; fileRef = __PBXFileRef_Sources/Protobuf/ProtobufOneof.swift /* OneofEnum.swift */; };
		F44F94221DAEB23500BC5B85 /* FieldTypes.swift in Sources */ = {isa = PBXBuildFile; fileRef = __PBXFileRef_Sources/Protobuf/ProtobufTypes.swift /* FieldTypes.swift */; };
		F44F94231DAEB23500BC5B85 /* UnknownStorage.swift in Sources */ = {isa = PBXBuildFile; fileRef = __PBXFileRef_Sources/Protobuf/ProtobufUnknown.swift /* UnknownStorage.swift */; };
		F44F94351DBF9AEA00BC5B85 /* Test_BasicFields_Access_Proto2.swift in Sources */ = {isa = PBXBuildFile; fileRef = F44F94341DBF9AEA00BC5B85 /* Test_BasicFields_Access_Proto2.swift */; };
		F44F94361DBF9AEA00BC5B85 /* Test_BasicFields_Access_Proto2.swift in Sources */ = {isa = PBXBuildFile; fileRef = F44F94341DBF9AEA00BC5B85 /* Test_BasicFields_Access_Proto2.swift */; };
		F44F94371DBF9AEA00BC5B85 /* Test_BasicFields_Access_Proto2.swift in Sources */ = {isa = PBXBuildFile; fileRef = F44F94341DBF9AEA00BC5B85 /* Test_BasicFields_Access_Proto2.swift */; };
		F44F943A1DBFBB7400BC5B85 /* Test_BasicFields_Access_Proto3.swift in Sources */ = {isa = PBXBuildFile; fileRef = F44F94381DBFBB6800BC5B85 /* Test_BasicFields_Access_Proto3.swift */; };
		F44F943B1DBFBB7500BC5B85 /* Test_BasicFields_Access_Proto3.swift in Sources */ = {isa = PBXBuildFile; fileRef = F44F94381DBFBB6800BC5B85 /* Test_BasicFields_Access_Proto3.swift */; };
		F44F943C1DBFBB7700BC5B85 /* Test_BasicFields_Access_Proto3.swift in Sources */ = {isa = PBXBuildFile; fileRef = F44F94381DBFBB6800BC5B85 /* Test_BasicFields_Access_Proto3.swift */; };
		F44F943E1DBFC2CF00BC5B85 /* Test_OneofFields_Access_Proto2.swift in Sources */ = {isa = PBXBuildFile; fileRef = F44F943D1DBFC2CF00BC5B85 /* Test_OneofFields_Access_Proto2.swift */; };
		F44F943F1DBFC2CF00BC5B85 /* Test_OneofFields_Access_Proto2.swift in Sources */ = {isa = PBXBuildFile; fileRef = F44F943D1DBFC2CF00BC5B85 /* Test_OneofFields_Access_Proto2.swift */; };
		F44F94401DBFC2CF00BC5B85 /* Test_OneofFields_Access_Proto2.swift in Sources */ = {isa = PBXBuildFile; fileRef = F44F943D1DBFC2CF00BC5B85 /* Test_OneofFields_Access_Proto2.swift */; };
		F44F94431DBFE0BE00BC5B85 /* Test_OneofFields_Access_Proto3.swift in Sources */ = {isa = PBXBuildFile; fileRef = F44F94411DBFE0BA00BC5B85 /* Test_OneofFields_Access_Proto3.swift */; };
		F44F94441DBFE0BF00BC5B85 /* Test_OneofFields_Access_Proto3.swift in Sources */ = {isa = PBXBuildFile; fileRef = F44F94411DBFE0BA00BC5B85 /* Test_OneofFields_Access_Proto3.swift */; };
		F44F94451DBFE0C000BC5B85 /* Test_OneofFields_Access_Proto3.swift in Sources */ = {isa = PBXBuildFile; fileRef = F44F94411DBFE0BA00BC5B85 /* Test_OneofFields_Access_Proto3.swift */; };
		F44F94481DBFF17F00BC5B85 /* Test_MapFields_Access_Proto2.swift in Sources */ = {isa = PBXBuildFile; fileRef = F44F94461DBFF17B00BC5B85 /* Test_MapFields_Access_Proto2.swift */; };
		F44F94491DBFF18000BC5B85 /* Test_MapFields_Access_Proto2.swift in Sources */ = {isa = PBXBuildFile; fileRef = F44F94461DBFF17B00BC5B85 /* Test_MapFields_Access_Proto2.swift */; };
		F44F944A1DBFF18100BC5B85 /* Test_MapFields_Access_Proto2.swift in Sources */ = {isa = PBXBuildFile; fileRef = F44F94461DBFF17B00BC5B85 /* Test_MapFields_Access_Proto2.swift */; };
		F44F944D1DBFF8DB00BC5B85 /* Test_MapFields_Access_Proto3.swift in Sources */ = {isa = PBXBuildFile; fileRef = F44F944B1DBFF8D000BC5B85 /* Test_MapFields_Access_Proto3.swift */; };
		F44F944E1DBFF8DC00BC5B85 /* Test_MapFields_Access_Proto3.swift in Sources */ = {isa = PBXBuildFile; fileRef = F44F944B1DBFF8D000BC5B85 /* Test_MapFields_Access_Proto3.swift */; };
		F44F944F1DBFF8DC00BC5B85 /* Test_MapFields_Access_Proto3.swift in Sources */ = {isa = PBXBuildFile; fileRef = F44F944B1DBFF8D000BC5B85 /* Test_MapFields_Access_Proto3.swift */; };
		F4D315471DEC8117005D4A80 /* unittest_swift_extension2.pb.swift in Sources */ = {isa = PBXBuildFile; fileRef = F4D315431DEC8110005D4A80 /* unittest_swift_extension2.pb.swift */; };
		F4D315481DEC8117005D4A80 /* unittest_swift_extension3.pb.swift in Sources */ = {isa = PBXBuildFile; fileRef = F4D315441DEC8110005D4A80 /* unittest_swift_extension3.pb.swift */; };
		F4D315491DEC811B005D4A80 /* unittest_swift_extension2.pb.swift in Sources */ = {isa = PBXBuildFile; fileRef = F4D315431DEC8110005D4A80 /* unittest_swift_extension2.pb.swift */; };
		F4D3154A1DEC811B005D4A80 /* unittest_swift_extension3.pb.swift in Sources */ = {isa = PBXBuildFile; fileRef = F4D315441DEC8110005D4A80 /* unittest_swift_extension3.pb.swift */; };
		F4D3154B1DEC811C005D4A80 /* unittest_swift_extension2.pb.swift in Sources */ = {isa = PBXBuildFile; fileRef = F4D315431DEC8110005D4A80 /* unittest_swift_extension2.pb.swift */; };
		F4D3154C1DEC811C005D4A80 /* unittest_swift_extension3.pb.swift in Sources */ = {isa = PBXBuildFile; fileRef = F4D315441DEC8110005D4A80 /* unittest_swift_extension3.pb.swift */; };
		F4D315541DECA0EA005D4A80 /* unittest_swift_extension4.pb.swift in Sources */ = {isa = PBXBuildFile; fileRef = F4D315521DECA0E5005D4A80 /* unittest_swift_extension4.pb.swift */; };
		F4D315551DECA0EA005D4A80 /* unittest_swift_extension4.pb.swift in Sources */ = {isa = PBXBuildFile; fileRef = F4D315521DECA0E5005D4A80 /* unittest_swift_extension4.pb.swift */; };
		F4D315561DECA0EB005D4A80 /* unittest_swift_extension4.pb.swift in Sources */ = {isa = PBXBuildFile; fileRef = F4D315521DECA0E5005D4A80 /* unittest_swift_extension4.pb.swift */; };
		_LinkFileRef_Protobuf_via_ProtobufTestSuite /* SwiftProtobuf.framework in Frameworks */ = {isa = PBXBuildFile; fileRef = "_____Product_Protobuf_macOS" /* SwiftProtobuf.framework */; };
		__src_cc_ref_Sources/Protobuf/Google_Protobuf_Any.swift /* Google_Protobuf_Any.swift in Sources */ = {isa = PBXBuildFile; fileRef = __PBXFileRef_Sources/Protobuf/Google_Protobuf_Any.swift /* Google_Protobuf_Any.swift */; };
		__src_cc_ref_Sources/Protobuf/Google_Protobuf_Duration_Extensions.swift /* Google_Protobuf_Duration_Extensions.swift in Sources */ = {isa = PBXBuildFile; fileRef = __PBXFileRef_Sources/Protobuf/Google_Protobuf_Duration_Extensions.swift /* Google_Protobuf_Duration_Extensions.swift */; };
		__src_cc_ref_Sources/Protobuf/Google_Protobuf_FieldMask_Extensions.swift /* Google_Protobuf_FieldMask_Extensions.swift in Sources */ = {isa = PBXBuildFile; fileRef = __PBXFileRef_Sources/Protobuf/Google_Protobuf_FieldMask_Extensions.swift /* Google_Protobuf_FieldMask_Extensions.swift */; };
		__src_cc_ref_Sources/Protobuf/Google_Protobuf_Struct.swift /* Google_Protobuf_Struct.swift in Sources */ = {isa = PBXBuildFile; fileRef = __PBXFileRef_Sources/Protobuf/Google_Protobuf_Struct.swift /* Google_Protobuf_Struct.swift */; };
		__src_cc_ref_Sources/Protobuf/Google_Protobuf_Timestamp_Extensions.swift /* Google_Protobuf_Timestamp_Extensions.swift in Sources */ = {isa = PBXBuildFile; fileRef = __PBXFileRef_Sources/Protobuf/Google_Protobuf_Timestamp_Extensions.swift /* Google_Protobuf_Timestamp_Extensions.swift */; };
		__src_cc_ref_Sources/Protobuf/ProtobufBinaryDecoding.swift /* ProtobufDecoder.swift in Sources */ = {isa = PBXBuildFile; fileRef = __PBXFileRef_Sources/Protobuf/ProtobufBinaryDecoding.swift /* ProtobufDecoder.swift */; };
		__src_cc_ref_Sources/Protobuf/ProtobufBinaryEncoding.swift /* ProtobufEncoder.swift in Sources */ = {isa = PBXBuildFile; fileRef = __PBXFileRef_Sources/Protobuf/ProtobufBinaryEncoding.swift /* ProtobufEncoder.swift */; };
		__src_cc_ref_Sources/Protobuf/ProtobufBinaryTypes.swift /* ProtobufTypeAdditions.swift in Sources */ = {isa = PBXBuildFile; fileRef = __PBXFileRef_Sources/Protobuf/ProtobufBinaryTypes.swift /* ProtobufTypeAdditions.swift */; };
		__src_cc_ref_Sources/Protobuf/ProtobufDebugDescription.swift /* DebugDescriptionVisitor.swift in Sources */ = {isa = PBXBuildFile; fileRef = __PBXFileRef_Sources/Protobuf/ProtobufDebugDescription.swift /* DebugDescriptionVisitor.swift */; };
		__src_cc_ref_Sources/Protobuf/ProtobufEnum.swift /* Enum.swift in Sources */ = {isa = PBXBuildFile; fileRef = __PBXFileRef_Sources/Protobuf/ProtobufEnum.swift /* Enum.swift */; };
		__src_cc_ref_Sources/Protobuf/ProtobufError.swift /* Errors.swift in Sources */ = {isa = PBXBuildFile; fileRef = __PBXFileRef_Sources/Protobuf/ProtobufError.swift /* Errors.swift */; };
		__src_cc_ref_Sources/Protobuf/ProtobufExtensionFields.swift /* ExtensionFields.swift in Sources */ = {isa = PBXBuildFile; fileRef = __PBXFileRef_Sources/Protobuf/ProtobufExtensionFields.swift /* ExtensionFields.swift */; };
		__src_cc_ref_Sources/Protobuf/ProtobufExtensions.swift /* MessageExtension.swift in Sources */ = {isa = PBXBuildFile; fileRef = __PBXFileRef_Sources/Protobuf/ProtobufExtensions.swift /* MessageExtension.swift */; };
		__src_cc_ref_Sources/Protobuf/ProtobufFieldDecoder.swift /* FieldDecoder.swift in Sources */ = {isa = PBXBuildFile; fileRef = __PBXFileRef_Sources/Protobuf/ProtobufFieldDecoder.swift /* FieldDecoder.swift */; };
		__src_cc_ref_Sources/Protobuf/ProtobufHash.swift /* HashVisitor.swift in Sources */ = {isa = PBXBuildFile; fileRef = __PBXFileRef_Sources/Protobuf/ProtobufHash.swift /* HashVisitor.swift */; };
		__src_cc_ref_Sources/Protobuf/ProtobufJSONDecoding.swift /* JSONDecoder.swift in Sources */ = {isa = PBXBuildFile; fileRef = __PBXFileRef_Sources/Protobuf/ProtobufJSONDecoding.swift /* JSONDecoder.swift */; };
		__src_cc_ref_Sources/Protobuf/ProtobufJSONEncoding.swift /* JSONEncoder.swift in Sources */ = {isa = PBXBuildFile; fileRef = __PBXFileRef_Sources/Protobuf/ProtobufJSONEncoding.swift /* JSONEncoder.swift */; };
		__src_cc_ref_Sources/Protobuf/ProtobufJSONTypes.swift /* JSONTypeAdditions.swift in Sources */ = {isa = PBXBuildFile; fileRef = __PBXFileRef_Sources/Protobuf/ProtobufJSONTypes.swift /* JSONTypeAdditions.swift */; };
		__src_cc_ref_Sources/Protobuf/ProtobufMessage.swift /* Message.swift in Sources */ = {isa = PBXBuildFile; fileRef = __PBXFileRef_Sources/Protobuf/ProtobufMessage.swift /* Message.swift */; };
		__src_cc_ref_Sources/Protobuf/ProtobufMirror.swift /* MirrorVisitor.swift in Sources */ = {isa = PBXBuildFile; fileRef = __PBXFileRef_Sources/Protobuf/ProtobufMirror.swift /* MirrorVisitor.swift */; };
		__src_cc_ref_Sources/Protobuf/ProtobufOneof.swift /* OneofEnum.swift in Sources */ = {isa = PBXBuildFile; fileRef = __PBXFileRef_Sources/Protobuf/ProtobufOneof.swift /* OneofEnum.swift */; };
		__src_cc_ref_Sources/Protobuf/ProtobufTypes.swift /* FieldTypes.swift in Sources */ = {isa = PBXBuildFile; fileRef = __PBXFileRef_Sources/Protobuf/ProtobufTypes.swift /* FieldTypes.swift */; };
		__src_cc_ref_Sources/Protobuf/ProtobufUnknown.swift /* UnknownStorage.swift in Sources */ = {isa = PBXBuildFile; fileRef = __PBXFileRef_Sources/Protobuf/ProtobufUnknown.swift /* UnknownStorage.swift */; };
		__src_cc_ref_Sources/Protobuf/api.pb.swift /* api.pb.swift in Sources */ = {isa = PBXBuildFile; fileRef = __PBXFileRef_Sources/Protobuf/api.pb.swift /* api.pb.swift */; };
		__src_cc_ref_Sources/Protobuf/duration.pb.swift /* duration.pb.swift in Sources */ = {isa = PBXBuildFile; fileRef = __PBXFileRef_Sources/Protobuf/duration.pb.swift /* duration.pb.swift */; };
		__src_cc_ref_Sources/Protobuf/empty.pb.swift /* empty.pb.swift in Sources */ = {isa = PBXBuildFile; fileRef = __PBXFileRef_Sources/Protobuf/empty.pb.swift /* empty.pb.swift */; };
		__src_cc_ref_Sources/Protobuf/field_mask.pb.swift /* field_mask.pb.swift in Sources */ = {isa = PBXBuildFile; fileRef = __PBXFileRef_Sources/Protobuf/field_mask.pb.swift /* field_mask.pb.swift */; };
		__src_cc_ref_Sources/Protobuf/source_context.pb.swift /* source_context.pb.swift in Sources */ = {isa = PBXBuildFile; fileRef = __PBXFileRef_Sources/Protobuf/source_context.pb.swift /* source_context.pb.swift */; };
		__src_cc_ref_Sources/Protobuf/timestamp.pb.swift /* timestamp.pb.swift in Sources */ = {isa = PBXBuildFile; fileRef = __PBXFileRef_Sources/Protobuf/timestamp.pb.swift /* timestamp.pb.swift */; };
		__src_cc_ref_Sources/Protobuf/type.pb.swift /* type.pb.swift in Sources */ = {isa = PBXBuildFile; fileRef = __PBXFileRef_Sources/Protobuf/type.pb.swift /* type.pb.swift */; };
		__src_cc_ref_Tests/ProtobufTests/TestHelpers.swift /* TestHelpers.swift in Sources */ = {isa = PBXBuildFile; fileRef = __PBXFileRef_Tests/ProtobufTests/TestHelpers.swift /* TestHelpers.swift */; };
		__src_cc_ref_Tests/ProtobufTests/Test_AllTypes.swift /* Test_AllTypes.swift in Sources */ = {isa = PBXBuildFile; fileRef = __PBXFileRef_Tests/ProtobufTests/Test_AllTypes.swift /* Test_AllTypes.swift */; };
		__src_cc_ref_Tests/ProtobufTests/Test_AllTypes_Proto3.swift /* Test_AllTypes_Proto3.swift in Sources */ = {isa = PBXBuildFile; fileRef = __PBXFileRef_Tests/ProtobufTests/Test_AllTypes_Proto3.swift /* Test_AllTypes_Proto3.swift */; };
		__src_cc_ref_Tests/ProtobufTests/Test_Any.swift /* Test_Any.swift in Sources */ = {isa = PBXBuildFile; fileRef = __PBXFileRef_Tests/ProtobufTests/Test_Any.swift /* Test_Any.swift */; };
		__src_cc_ref_Tests/ProtobufTests/Test_Api.swift /* Test_Api.swift in Sources */ = {isa = PBXBuildFile; fileRef = __PBXFileRef_Tests/ProtobufTests/Test_Api.swift /* Test_Api.swift */; };
		__src_cc_ref_Tests/ProtobufTests/Test_Conformance.swift /* Test_Conformance.swift in Sources */ = {isa = PBXBuildFile; fileRef = __PBXFileRef_Tests/ProtobufTests/Test_Conformance.swift /* Test_Conformance.swift */; };
		__src_cc_ref_Tests/ProtobufTests/Test_Descriptor.swift /* Test_Descriptor.swift in Sources */ = {isa = PBXBuildFile; fileRef = __PBXFileRef_Tests/ProtobufTests/Test_Descriptor.swift /* Test_Descriptor.swift */; };
		__src_cc_ref_Tests/ProtobufTests/Test_Duration.swift /* Test_Duration.swift in Sources */ = {isa = PBXBuildFile; fileRef = __PBXFileRef_Tests/ProtobufTests/Test_Duration.swift /* Test_Duration.swift */; };
		__src_cc_ref_Tests/ProtobufTests/Test_Empty.swift /* Test_Empty.swift in Sources */ = {isa = PBXBuildFile; fileRef = __PBXFileRef_Tests/ProtobufTests/Test_Empty.swift /* Test_Empty.swift */; };
		__src_cc_ref_Tests/ProtobufTests/Test_Enum.swift /* Test_Enum.swift in Sources */ = {isa = PBXBuildFile; fileRef = __PBXFileRef_Tests/ProtobufTests/Test_Enum.swift /* Test_Enum.swift */; };
		__src_cc_ref_Tests/ProtobufTests/Test_Extensions.swift /* Test_Extensions.swift in Sources */ = {isa = PBXBuildFile; fileRef = __PBXFileRef_Tests/ProtobufTests/Test_Extensions.swift /* Test_Extensions.swift */; };
		__src_cc_ref_Tests/ProtobufTests/Test_ExtremeDefaultValues.swift /* Test_ExtremeDefaultValues.swift in Sources */ = {isa = PBXBuildFile; fileRef = __PBXFileRef_Tests/ProtobufTests/Test_ExtremeDefaultValues.swift /* Test_ExtremeDefaultValues.swift */; };
		__src_cc_ref_Tests/ProtobufTests/Test_FieldMask.swift /* Test_FieldMask.swift in Sources */ = {isa = PBXBuildFile; fileRef = __PBXFileRef_Tests/ProtobufTests/Test_FieldMask.swift /* Test_FieldMask.swift */; };
		__src_cc_ref_Tests/ProtobufTests/Test_FieldOrdering.swift /* Test_FieldOrdering.swift in Sources */ = {isa = PBXBuildFile; fileRef = __PBXFileRef_Tests/ProtobufTests/Test_FieldOrdering.swift /* Test_FieldOrdering.swift */; };
		__src_cc_ref_Tests/ProtobufTests/Test_JSON.swift /* Test_JSON.swift in Sources */ = {isa = PBXBuildFile; fileRef = __PBXFileRef_Tests/ProtobufTests/Test_JSON.swift /* Test_JSON.swift */; };
		__src_cc_ref_Tests/ProtobufTests/Test_JSON_Conformance.swift /* Test_JSON_Conformance.swift in Sources */ = {isa = PBXBuildFile; fileRef = __PBXFileRef_Tests/ProtobufTests/Test_JSON_Conformance.swift /* Test_JSON_Conformance.swift */; };
		__src_cc_ref_Tests/ProtobufTests/Test_JSON_Group.swift /* Test_JSON_Group.swift in Sources */ = {isa = PBXBuildFile; fileRef = __PBXFileRef_Tests/ProtobufTests/Test_JSON_Group.swift /* Test_JSON_Group.swift */; };
		__src_cc_ref_Tests/ProtobufTests/Test_JSON_Scanner.swift /* Test_JSON_Scanner.swift in Sources */ = {isa = PBXBuildFile; fileRef = __PBXFileRef_Tests/ProtobufTests/Test_JSON_Scanner.swift /* Test_JSON_Scanner.swift */; };
		__src_cc_ref_Tests/ProtobufTests/Test_Map.swift /* Test_Map.swift in Sources */ = {isa = PBXBuildFile; fileRef = __PBXFileRef_Tests/ProtobufTests/Test_Map.swift /* Test_Map.swift */; };
		__src_cc_ref_Tests/ProtobufTests/Test_Map_JSON.swift /* Test_Map_JSON.swift in Sources */ = {isa = PBXBuildFile; fileRef = __PBXFileRef_Tests/ProtobufTests/Test_Map_JSON.swift /* Test_Map_JSON.swift */; };
		__src_cc_ref_Tests/ProtobufTests/Test_Packed.swift /* Test_Packed.swift in Sources */ = {isa = PBXBuildFile; fileRef = __PBXFileRef_Tests/ProtobufTests/Test_Packed.swift /* Test_Packed.swift */; };
		__src_cc_ref_Tests/ProtobufTests/Test_ParsingMerge.swift /* Test_ParsingMerge.swift in Sources */ = {isa = PBXBuildFile; fileRef = __PBXFileRef_Tests/ProtobufTests/Test_ParsingMerge.swift /* Test_ParsingMerge.swift */; };
		__src_cc_ref_Tests/ProtobufTests/Test_Performance.swift /* Test_Performance.swift in Sources */ = {isa = PBXBuildFile; fileRef = __PBXFileRef_Tests/ProtobufTests/Test_Performance.swift /* Test_Performance.swift */; };
		__src_cc_ref_Tests/ProtobufTests/Test_ReallyLargeTagNumber.swift /* Test_ReallyLargeTagNumber.swift in Sources */ = {isa = PBXBuildFile; fileRef = __PBXFileRef_Tests/ProtobufTests/Test_ReallyLargeTagNumber.swift /* Test_ReallyLargeTagNumber.swift */; };
		__src_cc_ref_Tests/ProtobufTests/Test_RecursiveMap.swift /* Test_RecursiveMap.swift in Sources */ = {isa = PBXBuildFile; fileRef = __PBXFileRef_Tests/ProtobufTests/Test_RecursiveMap.swift /* Test_RecursiveMap.swift */; };
		__src_cc_ref_Tests/ProtobufTests/Test_Required.swift /* Test_Required.swift in Sources */ = {isa = PBXBuildFile; fileRef = __PBXFileRef_Tests/ProtobufTests/Test_Required.swift /* Test_Required.swift */; };
		__src_cc_ref_Tests/ProtobufTests/Test_Reserved.swift /* Test_Reserved.swift in Sources */ = {isa = PBXBuildFile; fileRef = __PBXFileRef_Tests/ProtobufTests/Test_Reserved.swift /* Test_Reserved.swift */; };
		__src_cc_ref_Tests/ProtobufTests/Test_Struct.swift /* Test_Struct.swift in Sources */ = {isa = PBXBuildFile; fileRef = __PBXFileRef_Tests/ProtobufTests/Test_Struct.swift /* Test_Struct.swift */; };
		__src_cc_ref_Tests/ProtobufTests/Test_Timestamp.swift /* Test_Timestamp.swift in Sources */ = {isa = PBXBuildFile; fileRef = __PBXFileRef_Tests/ProtobufTests/Test_Timestamp.swift /* Test_Timestamp.swift */; };
		__src_cc_ref_Tests/ProtobufTests/Test_Type.swift /* Test_Type.swift in Sources */ = {isa = PBXBuildFile; fileRef = __PBXFileRef_Tests/ProtobufTests/Test_Type.swift /* Test_Type.swift */; };
		__src_cc_ref_Tests/ProtobufTests/Test_Unknown_proto2.swift /* Test_Unknown_proto2.swift in Sources */ = {isa = PBXBuildFile; fileRef = __PBXFileRef_Tests/ProtobufTests/Test_Unknown_proto2.swift /* Test_Unknown_proto2.swift */; };
		__src_cc_ref_Tests/ProtobufTests/Test_Unknown_proto3.swift /* Test_Unknown_proto3.swift in Sources */ = {isa = PBXBuildFile; fileRef = __PBXFileRef_Tests/ProtobufTests/Test_Unknown_proto3.swift /* Test_Unknown_proto3.swift */; };
		__src_cc_ref_Tests/ProtobufTests/Test_Wrappers.swift /* Test_Wrappers.swift in Sources */ = {isa = PBXBuildFile; fileRef = __PBXFileRef_Tests/ProtobufTests/Test_Wrappers.swift /* Test_Wrappers.swift */; };
		__src_cc_ref_Tests/ProtobufTests/any_test.pb.swift /* any_test.pb.swift in Sources */ = {isa = PBXBuildFile; fileRef = __PBXFileRef_Tests/ProtobufTests/any_test.pb.swift /* any_test.pb.swift */; };
		__src_cc_ref_Tests/ProtobufTests/conformance.pb.swift /* conformance.pb.swift in Sources */ = {isa = PBXBuildFile; fileRef = __PBXFileRef_Tests/ProtobufTests/conformance.pb.swift /* conformance.pb.swift */; };
		__src_cc_ref_Tests/ProtobufTests/map_unittest.pb.swift /* map_unittest.pb.swift in Sources */ = {isa = PBXBuildFile; fileRef = __PBXFileRef_Tests/ProtobufTests/map_unittest.pb.swift /* map_unittest.pb.swift */; };
		__src_cc_ref_Tests/ProtobufTests/map_unittest_proto3.pb.swift /* map_unittest_proto3.pb.swift in Sources */ = {isa = PBXBuildFile; fileRef = __PBXFileRef_Tests/ProtobufTests/map_unittest_proto3.pb.swift /* map_unittest_proto3.pb.swift */; };
		__src_cc_ref_Tests/ProtobufTests/unittest.pb.swift /* unittest.pb.swift in Sources */ = {isa = PBXBuildFile; fileRef = __PBXFileRef_Tests/ProtobufTests/unittest.pb.swift /* unittest.pb.swift */; };
		__src_cc_ref_Tests/ProtobufTests/unittest_arena.pb.swift /* unittest_arena.pb.swift in Sources */ = {isa = PBXBuildFile; fileRef = __PBXFileRef_Tests/ProtobufTests/unittest_arena.pb.swift /* unittest_arena.pb.swift */; };
		__src_cc_ref_Tests/ProtobufTests/unittest_custom_options.pb.swift /* unittest_custom_options.pb.swift in Sources */ = {isa = PBXBuildFile; fileRef = __PBXFileRef_Tests/ProtobufTests/unittest_custom_options.pb.swift /* unittest_custom_options.pb.swift */; };
		__src_cc_ref_Tests/ProtobufTests/unittest_drop_unknown_fields.pb.swift /* unittest_drop_unknown_fields.pb.swift in Sources */ = {isa = PBXBuildFile; fileRef = __PBXFileRef_Tests/ProtobufTests/unittest_drop_unknown_fields.pb.swift /* unittest_drop_unknown_fields.pb.swift */; };
		__src_cc_ref_Tests/ProtobufTests/unittest_embed_optimize_for.pb.swift /* unittest_embed_optimize_for.pb.swift in Sources */ = {isa = PBXBuildFile; fileRef = __PBXFileRef_Tests/ProtobufTests/unittest_embed_optimize_for.pb.swift /* unittest_embed_optimize_for.pb.swift */; };
		__src_cc_ref_Tests/ProtobufTests/unittest_empty.pb.swift /* unittest_empty.pb.swift in Sources */ = {isa = PBXBuildFile; fileRef = __PBXFileRef_Tests/ProtobufTests/unittest_empty.pb.swift /* unittest_empty.pb.swift */; };
		__src_cc_ref_Tests/ProtobufTests/unittest_import.pb.swift /* unittest_import.pb.swift in Sources */ = {isa = PBXBuildFile; fileRef = __PBXFileRef_Tests/ProtobufTests/unittest_import.pb.swift /* unittest_import.pb.swift */; };
		__src_cc_ref_Tests/ProtobufTests/unittest_import_lite.pb.swift /* unittest_import_lite.pb.swift in Sources */ = {isa = PBXBuildFile; fileRef = __PBXFileRef_Tests/ProtobufTests/unittest_import_lite.pb.swift /* unittest_import_lite.pb.swift */; };
		__src_cc_ref_Tests/ProtobufTests/unittest_import_proto3.pb.swift /* unittest_import_proto3.pb.swift in Sources */ = {isa = PBXBuildFile; fileRef = __PBXFileRef_Tests/ProtobufTests/unittest_import_proto3.pb.swift /* unittest_import_proto3.pb.swift */; };
		__src_cc_ref_Tests/ProtobufTests/unittest_import_public.pb.swift /* unittest_import_public.pb.swift in Sources */ = {isa = PBXBuildFile; fileRef = __PBXFileRef_Tests/ProtobufTests/unittest_import_public.pb.swift /* unittest_import_public.pb.swift */; };
		__src_cc_ref_Tests/ProtobufTests/unittest_import_public_lite.pb.swift /* unittest_import_public_lite.pb.swift in Sources */ = {isa = PBXBuildFile; fileRef = __PBXFileRef_Tests/ProtobufTests/unittest_import_public_lite.pb.swift /* unittest_import_public_lite.pb.swift */; };
		__src_cc_ref_Tests/ProtobufTests/unittest_import_public_proto3.pb.swift /* unittest_import_public_proto3.pb.swift in Sources */ = {isa = PBXBuildFile; fileRef = __PBXFileRef_Tests/ProtobufTests/unittest_import_public_proto3.pb.swift /* unittest_import_public_proto3.pb.swift */; };
		__src_cc_ref_Tests/ProtobufTests/unittest_lite.pb.swift /* unittest_lite.pb.swift in Sources */ = {isa = PBXBuildFile; fileRef = __PBXFileRef_Tests/ProtobufTests/unittest_lite.pb.swift /* unittest_lite.pb.swift */; };
		__src_cc_ref_Tests/ProtobufTests/unittest_lite_imports_nonlite.pb.swift /* unittest_lite_imports_nonlite.pb.swift in Sources */ = {isa = PBXBuildFile; fileRef = __PBXFileRef_Tests/ProtobufTests/unittest_lite_imports_nonlite.pb.swift /* unittest_lite_imports_nonlite.pb.swift */; };
		__src_cc_ref_Tests/ProtobufTests/unittest_mset.pb.swift /* unittest_mset.pb.swift in Sources */ = {isa = PBXBuildFile; fileRef = __PBXFileRef_Tests/ProtobufTests/unittest_mset.pb.swift /* unittest_mset.pb.swift */; };
		__src_cc_ref_Tests/ProtobufTests/unittest_mset_wire_format.pb.swift /* unittest_mset_wire_format.pb.swift in Sources */ = {isa = PBXBuildFile; fileRef = __PBXFileRef_Tests/ProtobufTests/unittest_mset_wire_format.pb.swift /* unittest_mset_wire_format.pb.swift */; };
		__src_cc_ref_Tests/ProtobufTests/unittest_no_arena.pb.swift /* unittest_no_arena.pb.swift in Sources */ = {isa = PBXBuildFile; fileRef = __PBXFileRef_Tests/ProtobufTests/unittest_no_arena.pb.swift /* unittest_no_arena.pb.swift */; };
		__src_cc_ref_Tests/ProtobufTests/unittest_no_arena_import.pb.swift /* unittest_no_arena_import.pb.swift in Sources */ = {isa = PBXBuildFile; fileRef = __PBXFileRef_Tests/ProtobufTests/unittest_no_arena_import.pb.swift /* unittest_no_arena_import.pb.swift */; };
		__src_cc_ref_Tests/ProtobufTests/unittest_no_arena_lite.pb.swift /* unittest_no_arena_lite.pb.swift in Sources */ = {isa = PBXBuildFile; fileRef = __PBXFileRef_Tests/ProtobufTests/unittest_no_arena_lite.pb.swift /* unittest_no_arena_lite.pb.swift */; };
		__src_cc_ref_Tests/ProtobufTests/unittest_no_field_presence.pb.swift /* unittest_no_field_presence.pb.swift in Sources */ = {isa = PBXBuildFile; fileRef = __PBXFileRef_Tests/ProtobufTests/unittest_no_field_presence.pb.swift /* unittest_no_field_presence.pb.swift */; };
		__src_cc_ref_Tests/ProtobufTests/unittest_no_generic_services.pb.swift /* unittest_no_generic_services.pb.swift in Sources */ = {isa = PBXBuildFile; fileRef = __PBXFileRef_Tests/ProtobufTests/unittest_no_generic_services.pb.swift /* unittest_no_generic_services.pb.swift */; };
		__src_cc_ref_Tests/ProtobufTests/unittest_optimize_for.pb.swift /* unittest_optimize_for.pb.swift in Sources */ = {isa = PBXBuildFile; fileRef = __PBXFileRef_Tests/ProtobufTests/unittest_optimize_for.pb.swift /* unittest_optimize_for.pb.swift */; };
		__src_cc_ref_Tests/ProtobufTests/unittest_preserve_unknown_enum.pb.swift /* unittest_preserve_unknown_enum.pb.swift in Sources */ = {isa = PBXBuildFile; fileRef = __PBXFileRef_Tests/ProtobufTests/unittest_preserve_unknown_enum.pb.swift /* unittest_preserve_unknown_enum.pb.swift */; };
		__src_cc_ref_Tests/ProtobufTests/unittest_preserve_unknown_enum2.pb.swift /* unittest_preserve_unknown_enum2.pb.swift in Sources */ = {isa = PBXBuildFile; fileRef = __PBXFileRef_Tests/ProtobufTests/unittest_preserve_unknown_enum2.pb.swift /* unittest_preserve_unknown_enum2.pb.swift */; };
		__src_cc_ref_Tests/ProtobufTests/unittest_proto3.pb.swift /* unittest_proto3.pb.swift in Sources */ = {isa = PBXBuildFile; fileRef = __PBXFileRef_Tests/ProtobufTests/unittest_proto3.pb.swift /* unittest_proto3.pb.swift */; };
		__src_cc_ref_Tests/ProtobufTests/unittest_proto3_arena.pb.swift /* unittest_proto3_arena.pb.swift in Sources */ = {isa = PBXBuildFile; fileRef = __PBXFileRef_Tests/ProtobufTests/unittest_proto3_arena.pb.swift /* unittest_proto3_arena.pb.swift */; };
		__src_cc_ref_Tests/ProtobufTests/unittest_swift_all_required_types.pb.swift /* unittest_swift_all_required_types.pb.swift in Sources */ = {isa = PBXBuildFile; fileRef = __PBXFileRef_Tests/ProtobufTests/unittest_swift_all_required_types.pb.swift /* unittest_swift_all_required_types.pb.swift */; };
		__src_cc_ref_Tests/ProtobufTests/unittest_swift_cycle.pb.swift /* unittest_swift_cycle.pb.swift in Sources */ = {isa = PBXBuildFile; fileRef = __PBXFileRef_Tests/ProtobufTests/unittest_swift_cycle.pb.swift /* unittest_swift_cycle.pb.swift */; };
		__src_cc_ref_Tests/ProtobufTests/unittest_swift_enum.pb.swift /* unittest_swift_enum.pb.swift in Sources */ = {isa = PBXBuildFile; fileRef = __PBXFileRef_Tests/ProtobufTests/unittest_swift_enum.pb.swift /* unittest_swift_enum.pb.swift */; };
		__src_cc_ref_Tests/ProtobufTests/unittest_swift_enum_optional_default.pb.swift /* unittest_swift_enum_optional_default.pb.swift in Sources */ = {isa = PBXBuildFile; fileRef = __PBXFileRef_Tests/ProtobufTests/unittest_swift_enum_optional_default.pb.swift /* unittest_swift_enum_optional_default.pb.swift */; };
		__src_cc_ref_Tests/ProtobufTests/unittest_swift_extension.pb.swift /* unittest_swift_extension.pb.swift in Sources */ = {isa = PBXBuildFile; fileRef = __PBXFileRef_Tests/ProtobufTests/unittest_swift_extension.pb.swift /* unittest_swift_extension.pb.swift */; };
		__src_cc_ref_Tests/ProtobufTests/unittest_swift_fieldorder.pb.swift /* unittest_swift_fieldorder.pb.swift in Sources */ = {isa = PBXBuildFile; fileRef = __PBXFileRef_Tests/ProtobufTests/unittest_swift_fieldorder.pb.swift /* unittest_swift_fieldorder.pb.swift */; };
		__src_cc_ref_Tests/ProtobufTests/unittest_swift_groups.pb.swift /* unittest_swift_groups.pb.swift in Sources */ = {isa = PBXBuildFile; fileRef = __PBXFileRef_Tests/ProtobufTests/unittest_swift_groups.pb.swift /* unittest_swift_groups.pb.swift */; };
		__src_cc_ref_Tests/ProtobufTests/unittest_swift_naming.pb.swift /* unittest_swift_naming.pb.swift in Sources */ = {isa = PBXBuildFile; fileRef = __PBXFileRef_Tests/ProtobufTests/unittest_swift_naming.pb.swift /* unittest_swift_naming.pb.swift */; };
		__src_cc_ref_Tests/ProtobufTests/unittest_swift_performance.pb.swift /* unittest_swift_performance.pb.swift in Sources */ = {isa = PBXBuildFile; fileRef = __PBXFileRef_Tests/ProtobufTests/unittest_swift_performance.pb.swift /* unittest_swift_performance.pb.swift */; };
		__src_cc_ref_Tests/ProtobufTests/unittest_swift_reserved.pb.swift /* unittest_swift_reserved.pb.swift in Sources */ = {isa = PBXBuildFile; fileRef = __PBXFileRef_Tests/ProtobufTests/unittest_swift_reserved.pb.swift /* unittest_swift_reserved.pb.swift */; };
		__src_cc_ref_Tests/ProtobufTests/unittest_swift_runtime_proto2.pb.swift /* unittest_swift_runtime_proto2.pb.swift in Sources */ = {isa = PBXBuildFile; fileRef = __PBXFileRef_Tests/ProtobufTests/unittest_swift_runtime_proto2.pb.swift /* unittest_swift_runtime_proto2.pb.swift */; };
		__src_cc_ref_Tests/ProtobufTests/unittest_swift_runtime_proto3.pb.swift /* unittest_swift_runtime_proto3.pb.swift in Sources */ = {isa = PBXBuildFile; fileRef = __PBXFileRef_Tests/ProtobufTests/unittest_swift_runtime_proto3.pb.swift /* unittest_swift_runtime_proto3.pb.swift */; };
		__src_cc_ref_Tests/ProtobufTests/unittest_swift_startup.pb.swift /* unittest_swift_startup.pb.swift in Sources */ = {isa = PBXBuildFile; fileRef = __PBXFileRef_Tests/ProtobufTests/unittest_swift_startup.pb.swift /* unittest_swift_startup.pb.swift */; };
		__src_cc_ref_Tests/ProtobufTests/unittest_well_known_types.pb.swift /* unittest_well_known_types.pb.swift in Sources */ = {isa = PBXBuildFile; fileRef = __PBXFileRef_Tests/ProtobufTests/unittest_well_known_types.pb.swift /* unittest_well_known_types.pb.swift */; };
/* End PBXBuildFile section */

/* Begin PBXContainerItemProxy section */
		9C8CDA181D7A288E00E207CA /* PBXContainerItemProxy */ = {
			isa = PBXContainerItemProxy;
			containerPortal = __RootObject_ /* Project object */;
			proxyType = 1;
			remoteGlobalIDString = BD12FD351D767BA0001815C7;
			remoteInfo = Protobuf_iOS;
		};
		9CAEA5251D25B35600EB832A /* PBXContainerItemProxy */ = {
			isa = PBXContainerItemProxy;
			containerPortal = __RootObject_ /* Project object */;
			proxyType = 1;
			remoteGlobalIDString = "______Target_Protobuf";
			remoteInfo = Protobuf;
		};
		F44F93A51DAEA7C500BC5B85 /* PBXContainerItemProxy */ = {
			isa = PBXContainerItemProxy;
			containerPortal = __RootObject_ /* Project object */;
			proxyType = 1;
			remoteGlobalIDString = F44F936E1DAEA53900BC5B85;
			remoteInfo = SwiftProtobuf_tvOS;
		};
/* End PBXContainerItemProxy section */

/* Begin PBXFileReference section */
		9C2F23781D778003008524F2 /* descriptor.pb.swift */ = {isa = PBXFileReference; fileEncoding = 4; lastKnownFileType = sourcecode.swift; path = descriptor.pb.swift; sourceTree = "<group>"; };
		9C75F87F1DDBE0DE005CCFF2 /* Visitor.swift */ = {isa = PBXFileReference; fileEncoding = 4; lastKnownFileType = sourcecode.swift; path = Visitor.swift; sourceTree = "<group>"; };
		9C75F8841DDD3045005CCFF2 /* ExtensionSet.swift */ = {isa = PBXFileReference; fileEncoding = 4; lastKnownFileType = sourcecode.swift; path = ExtensionSet.swift; sourceTree = "<group>"; };
		9C75F8891DDD30A5005CCFF2 /* ExtensionFieldValueSet.swift */ = {isa = PBXFileReference; fileEncoding = 4; lastKnownFileType = sourcecode.swift; path = ExtensionFieldValueSet.swift; sourceTree = "<group>"; };
		9C75F88E1DDD3108005CCFF2 /* ExtensibleMessage.swift */ = {isa = PBXFileReference; fileEncoding = 4; lastKnownFileType = sourcecode.swift; path = ExtensibleMessage.swift; sourceTree = "<group>"; };
		9C75F8931DDD3D20005CCFF2 /* ProtobufEncodingVisitor.swift */ = {isa = PBXFileReference; fileEncoding = 4; lastKnownFileType = sourcecode.swift; path = ProtobufEncodingVisitor.swift; sourceTree = "<group>"; };
		9C75F8981DDD3F1E005CCFF2 /* JSONToken.swift */ = {isa = PBXFileReference; fileEncoding = 4; lastKnownFileType = sourcecode.swift; path = JSONToken.swift; sourceTree = "<group>"; };
		9C75F89D1DDD3FA3005CCFF2 /* JSONScanner.swift */ = {isa = PBXFileReference; fileEncoding = 4; lastKnownFileType = sourcecode.swift; path = JSONScanner.swift; sourceTree = "<group>"; };
		9C75F8A21DDD44A1005CCFF2 /* Map.swift */ = {isa = PBXFileReference; fileEncoding = 4; lastKnownFileType = sourcecode.swift; path = Map.swift; sourceTree = "<group>"; };
		9CEB0D671DF5E934002D80F0 /* TextEncodingVisitor.swift */ = {isa = PBXFileReference; fileEncoding = 4; lastKnownFileType = sourcecode.swift; path = TextEncodingVisitor.swift; sourceTree = "<group>"; };
		9CEB0D691DF5E99E002D80F0 /* TextToken.swift */ = {isa = PBXFileReference; fileEncoding = 4; lastKnownFileType = sourcecode.swift; path = TextToken.swift; sourceTree = "<group>"; };
		9CEB0D6B1DF5F921002D80F0 /* TextScanner.swift */ = {isa = PBXFileReference; fileEncoding = 4; lastKnownFileType = sourcecode.swift; path = TextScanner.swift; sourceTree = "<group>"; };
		AA05BF491DAEB7E400619042 /* WireFormat.swift */ = {isa = PBXFileReference; fileEncoding = 4; lastKnownFileType = sourcecode.swift; path = WireFormat.swift; sourceTree = "<group>"; };
		AA05BF4E1DAEB7E800619042 /* FieldTag.swift */ = {isa = PBXFileReference; fileEncoding = 4; lastKnownFileType = sourcecode.swift; path = FieldTag.swift; sourceTree = "<group>"; };
		AA28A4A51DA30E5900C866D9 /* ZigZag.swift */ = {isa = PBXFileReference; fileEncoding = 4; indentWidth = 4; lastKnownFileType = sourcecode.swift; path = ZigZag.swift; sourceTree = "<group>"; tabWidth = 4; };
		AA28A4A81DA40B0900C866D9 /* Varint.swift */ = {isa = PBXFileReference; fileEncoding = 4; lastKnownFileType = sourcecode.swift; path = Varint.swift; sourceTree = "<group>"; };
		AA28A4AB1DA454DA00C866D9 /* ProtobufEncodingSizeVisitor.swift */ = {isa = PBXFileReference; fileEncoding = 4; indentWidth = 4; lastKnownFileType = sourcecode.swift; path = ProtobufEncodingSizeVisitor.swift; sourceTree = "<group>"; tabWidth = 4; };
		AA6CF6F01DB6D1F8007DF26B /* Test_Enum_Proto2.swift */ = {isa = PBXFileReference; fileEncoding = 4; lastKnownFileType = sourcecode.swift; path = Test_Enum_Proto2.swift; sourceTree = "<group>"; };
		AAEA521F1DA5BB81003F318F /* ProtobufMessage+UInt8ArrayHelpers.swift */ = {isa = PBXFileReference; fileEncoding = 4; lastKnownFileType = sourcecode.swift; path = "ProtobufMessage+UInt8ArrayHelpers.swift"; sourceTree = "<group>"; };
		AAEA52711DA80DD4003F318F /* Google_Protobuf_Wrappers+Extensions.swift */ = {isa = PBXFileReference; fileEncoding = 4; lastKnownFileType = sourcecode.swift; path = "Google_Protobuf_Wrappers+Extensions.swift"; sourceTree = "<group>"; };
		AAEA52731DA80DEA003F318F /* wrappers.pb.swift */ = {isa = PBXFileReference; fileEncoding = 4; lastKnownFileType = sourcecode.swift; path = wrappers.pb.swift; sourceTree = "<group>"; };
		AAF2ED391DEF3FBC007B510F /* FieldNameMap.swift */ = {isa = PBXFileReference; fileEncoding = 4; lastKnownFileType = sourcecode.swift; path = FieldNameMap.swift; sourceTree = "<group>"; };
		AAF2ED3E1DEF4D94007B510F /* ProtoNameProviding.swift */ = {isa = PBXFileReference; fileEncoding = 4; lastKnownFileType = sourcecode.swift; path = ProtoNameProviding.swift; sourceTree = "<group>"; };
		AAF2ED431DEF6C48007B510F /* ProtoNameResolvers.swift */ = {isa = PBXFileReference; fileEncoding = 4; lastKnownFileType = sourcecode.swift; path = ProtoNameResolvers.swift; sourceTree = "<group>"; };
		BCCA0E661DB1210E00957D74 /* TextDecoder.swift */ = {isa = PBXFileReference; fileEncoding = 4; lastKnownFileType = sourcecode.swift; path = TextDecoder.swift; sourceTree = "<group>"; };
		BCCA0E671DB1210E00957D74 /* TextEncoder.swift */ = {isa = PBXFileReference; fileEncoding = 4; lastKnownFileType = sourcecode.swift; path = TextEncoder.swift; sourceTree = "<group>"; };
		BCCA0E681DB1210E00957D74 /* TextTypeAdditions.swift */ = {isa = PBXFileReference; fileEncoding = 4; lastKnownFileType = sourcecode.swift; path = TextTypeAdditions.swift; sourceTree = "<group>"; };
		BCCA0E751DB123F800957D74 /* Test_Text_proto3.swift */ = {isa = PBXFileReference; fileEncoding = 4; lastKnownFileType = sourcecode.swift; path = Test_Text_proto3.swift; sourceTree = "<group>"; };
		F44F936F1DAEA53900BC5B85 /* SwiftProtobuf.framework */ = {isa = PBXFileReference; explicitFileType = wrapper.framework; includeInIndex = 0; path = SwiftProtobuf.framework; sourceTree = BUILT_PRODUCTS_DIR; };
		F44F939F1DAEA7C500BC5B85 /* SwiftProtobufTestSuite_tvOS.xctest */ = {isa = PBXFileReference; explicitFileType = wrapper.cfbundle; includeInIndex = 0; path = SwiftProtobufTestSuite_tvOS.xctest; sourceTree = BUILT_PRODUCTS_DIR; };
		F44F93FE1DAEB13F00BC5B85 /* SwiftProtobuf.framework */ = {isa = PBXFileReference; explicitFileType = wrapper.framework; includeInIndex = 0; path = SwiftProtobuf.framework; sourceTree = BUILT_PRODUCTS_DIR; };
		F44F94341DBF9AEA00BC5B85 /* Test_BasicFields_Access_Proto2.swift */ = {isa = PBXFileReference; fileEncoding = 4; lastKnownFileType = sourcecode.swift; path = Test_BasicFields_Access_Proto2.swift; sourceTree = "<group>"; };
		F44F94381DBFBB6800BC5B85 /* Test_BasicFields_Access_Proto3.swift */ = {isa = PBXFileReference; fileEncoding = 4; lastKnownFileType = sourcecode.swift; path = Test_BasicFields_Access_Proto3.swift; sourceTree = "<group>"; };
		F44F943D1DBFC2CF00BC5B85 /* Test_OneofFields_Access_Proto2.swift */ = {isa = PBXFileReference; fileEncoding = 4; lastKnownFileType = sourcecode.swift; path = Test_OneofFields_Access_Proto2.swift; sourceTree = "<group>"; };
		F44F94411DBFE0BA00BC5B85 /* Test_OneofFields_Access_Proto3.swift */ = {isa = PBXFileReference; fileEncoding = 4; lastKnownFileType = sourcecode.swift; path = Test_OneofFields_Access_Proto3.swift; sourceTree = "<group>"; };
		F44F94461DBFF17B00BC5B85 /* Test_MapFields_Access_Proto2.swift */ = {isa = PBXFileReference; fileEncoding = 4; lastKnownFileType = sourcecode.swift; path = Test_MapFields_Access_Proto2.swift; sourceTree = "<group>"; };
		F44F944B1DBFF8D000BC5B85 /* Test_MapFields_Access_Proto3.swift */ = {isa = PBXFileReference; fileEncoding = 4; lastKnownFileType = sourcecode.swift; path = Test_MapFields_Access_Proto3.swift; sourceTree = "<group>"; };
		F4D315431DEC8110005D4A80 /* unittest_swift_extension2.pb.swift */ = {isa = PBXFileReference; fileEncoding = 4; lastKnownFileType = sourcecode.swift; path = unittest_swift_extension2.pb.swift; sourceTree = "<group>"; };
		F4D315441DEC8110005D4A80 /* unittest_swift_extension3.pb.swift */ = {isa = PBXFileReference; fileEncoding = 4; lastKnownFileType = sourcecode.swift; path = unittest_swift_extension3.pb.swift; sourceTree = "<group>"; };
		F4D315521DECA0E5005D4A80 /* unittest_swift_extension4.pb.swift */ = {isa = PBXFileReference; fileEncoding = 4; lastKnownFileType = sourcecode.swift; path = unittest_swift_extension4.pb.swift; sourceTree = "<group>"; };
		__PBXFileRef_Package.swift /* Package.swift */ = {isa = PBXFileReference; lastKnownFileType = sourcecode.swift; path = Package.swift; sourceTree = "<group>"; };
		__PBXFileRef_ProtobufTestSuite_Info.plist /* ProtobufTestSuite_Info.plist */ = {isa = PBXFileReference; lastKnownFileType = text.plist.xml; name = ProtobufTestSuite_Info.plist; path = SwiftProtobuf.xcodeproj/ProtobufTestSuite_Info.plist; sourceTree = SOURCE_ROOT; };
		__PBXFileRef_Protobuf_Info.plist /* Protobuf_Info.plist */ = {isa = PBXFileReference; lastKnownFileType = text.plist.xml; name = Protobuf_Info.plist; path = SwiftProtobuf.xcodeproj/Protobuf_Info.plist; sourceTree = SOURCE_ROOT; };
		__PBXFileRef_Sources/Protobuf/Google_Protobuf_Any.swift /* Google_Protobuf_Any.swift */ = {isa = PBXFileReference; lastKnownFileType = sourcecode.swift; path = Google_Protobuf_Any.swift; sourceTree = "<group>"; };
		__PBXFileRef_Sources/Protobuf/Google_Protobuf_Duration_Extensions.swift /* Google_Protobuf_Duration_Extensions.swift */ = {isa = PBXFileReference; lastKnownFileType = sourcecode.swift; path = Google_Protobuf_Duration_Extensions.swift; sourceTree = "<group>"; };
		__PBXFileRef_Sources/Protobuf/Google_Protobuf_FieldMask_Extensions.swift /* Google_Protobuf_FieldMask_Extensions.swift */ = {isa = PBXFileReference; lastKnownFileType = sourcecode.swift; path = Google_Protobuf_FieldMask_Extensions.swift; sourceTree = "<group>"; };
		__PBXFileRef_Sources/Protobuf/Google_Protobuf_Struct.swift /* Google_Protobuf_Struct.swift */ = {isa = PBXFileReference; lastKnownFileType = sourcecode.swift; path = Google_Protobuf_Struct.swift; sourceTree = "<group>"; };
		__PBXFileRef_Sources/Protobuf/Google_Protobuf_Timestamp_Extensions.swift /* Google_Protobuf_Timestamp_Extensions.swift */ = {isa = PBXFileReference; lastKnownFileType = sourcecode.swift; path = Google_Protobuf_Timestamp_Extensions.swift; sourceTree = "<group>"; };
		__PBXFileRef_Sources/Protobuf/ProtobufBinaryDecoding.swift /* ProtobufDecoder.swift */ = {isa = PBXFileReference; lastKnownFileType = sourcecode.swift; path = ProtobufDecoder.swift; sourceTree = "<group>"; };
		__PBXFileRef_Sources/Protobuf/ProtobufBinaryEncoding.swift /* ProtobufEncoder.swift */ = {isa = PBXFileReference; indentWidth = 4; lastKnownFileType = sourcecode.swift; path = ProtobufEncoder.swift; sourceTree = "<group>"; tabWidth = 4; };
		__PBXFileRef_Sources/Protobuf/ProtobufBinaryTypes.swift /* ProtobufTypeAdditions.swift */ = {isa = PBXFileReference; indentWidth = 4; lastKnownFileType = sourcecode.swift; path = ProtobufTypeAdditions.swift; sourceTree = "<group>"; tabWidth = 4; };
		__PBXFileRef_Sources/Protobuf/ProtobufDebugDescription.swift /* DebugDescriptionVisitor.swift */ = {isa = PBXFileReference; lastKnownFileType = sourcecode.swift; path = DebugDescriptionVisitor.swift; sourceTree = "<group>"; };
		__PBXFileRef_Sources/Protobuf/ProtobufEnum.swift /* Enum.swift */ = {isa = PBXFileReference; lastKnownFileType = sourcecode.swift; path = Enum.swift; sourceTree = "<group>"; };
		__PBXFileRef_Sources/Protobuf/ProtobufError.swift /* Errors.swift */ = {isa = PBXFileReference; lastKnownFileType = sourcecode.swift; path = Errors.swift; sourceTree = "<group>"; };
		__PBXFileRef_Sources/Protobuf/ProtobufExtensionFields.swift /* ExtensionFields.swift */ = {isa = PBXFileReference; lastKnownFileType = sourcecode.swift; path = ExtensionFields.swift; sourceTree = "<group>"; };
		__PBXFileRef_Sources/Protobuf/ProtobufExtensions.swift /* MessageExtension.swift */ = {isa = PBXFileReference; lastKnownFileType = sourcecode.swift; path = MessageExtension.swift; sourceTree = "<group>"; };
		__PBXFileRef_Sources/Protobuf/ProtobufFieldDecoder.swift /* FieldDecoder.swift */ = {isa = PBXFileReference; lastKnownFileType = sourcecode.swift; path = FieldDecoder.swift; sourceTree = "<group>"; };
		__PBXFileRef_Sources/Protobuf/ProtobufHash.swift /* HashVisitor.swift */ = {isa = PBXFileReference; lastKnownFileType = sourcecode.swift; path = HashVisitor.swift; sourceTree = "<group>"; };
		__PBXFileRef_Sources/Protobuf/ProtobufJSONDecoding.swift /* JSONDecoder.swift */ = {isa = PBXFileReference; lastKnownFileType = sourcecode.swift; path = JSONDecoder.swift; sourceTree = "<group>"; };
		__PBXFileRef_Sources/Protobuf/ProtobufJSONEncoding.swift /* JSONEncoder.swift */ = {isa = PBXFileReference; lastKnownFileType = sourcecode.swift; path = JSONEncoder.swift; sourceTree = "<group>"; };
		__PBXFileRef_Sources/Protobuf/ProtobufJSONTypes.swift /* JSONTypeAdditions.swift */ = {isa = PBXFileReference; lastKnownFileType = sourcecode.swift; path = JSONTypeAdditions.swift; sourceTree = "<group>"; };
		__PBXFileRef_Sources/Protobuf/ProtobufMessage.swift /* Message.swift */ = {isa = PBXFileReference; lastKnownFileType = sourcecode.swift; path = Message.swift; sourceTree = "<group>"; };
		__PBXFileRef_Sources/Protobuf/ProtobufMirror.swift /* MirrorVisitor.swift */ = {isa = PBXFileReference; lastKnownFileType = sourcecode.swift; path = MirrorVisitor.swift; sourceTree = "<group>"; };
		__PBXFileRef_Sources/Protobuf/ProtobufOneof.swift /* OneofEnum.swift */ = {isa = PBXFileReference; lastKnownFileType = sourcecode.swift; path = OneofEnum.swift; sourceTree = "<group>"; };
		__PBXFileRef_Sources/Protobuf/ProtobufTypes.swift /* FieldTypes.swift */ = {isa = PBXFileReference; lastKnownFileType = sourcecode.swift; path = FieldTypes.swift; sourceTree = "<group>"; };
		__PBXFileRef_Sources/Protobuf/ProtobufUnknown.swift /* UnknownStorage.swift */ = {isa = PBXFileReference; lastKnownFileType = sourcecode.swift; path = UnknownStorage.swift; sourceTree = "<group>"; };
		__PBXFileRef_Sources/Protobuf/api.pb.swift /* api.pb.swift */ = {isa = PBXFileReference; lastKnownFileType = sourcecode.swift; path = api.pb.swift; sourceTree = "<group>"; };
		__PBXFileRef_Sources/Protobuf/duration.pb.swift /* duration.pb.swift */ = {isa = PBXFileReference; lastKnownFileType = sourcecode.swift; path = duration.pb.swift; sourceTree = "<group>"; };
		__PBXFileRef_Sources/Protobuf/empty.pb.swift /* empty.pb.swift */ = {isa = PBXFileReference; lastKnownFileType = sourcecode.swift; path = empty.pb.swift; sourceTree = "<group>"; };
		__PBXFileRef_Sources/Protobuf/field_mask.pb.swift /* field_mask.pb.swift */ = {isa = PBXFileReference; lastKnownFileType = sourcecode.swift; path = field_mask.pb.swift; sourceTree = "<group>"; };
		__PBXFileRef_Sources/Protobuf/source_context.pb.swift /* source_context.pb.swift */ = {isa = PBXFileReference; lastKnownFileType = sourcecode.swift; path = source_context.pb.swift; sourceTree = "<group>"; };
		__PBXFileRef_Sources/Protobuf/timestamp.pb.swift /* timestamp.pb.swift */ = {isa = PBXFileReference; lastKnownFileType = sourcecode.swift; path = timestamp.pb.swift; sourceTree = "<group>"; };
		__PBXFileRef_Sources/Protobuf/type.pb.swift /* type.pb.swift */ = {isa = PBXFileReference; lastKnownFileType = sourcecode.swift; path = type.pb.swift; sourceTree = "<group>"; };
		__PBXFileRef_Tests/ProtobufTests/TestHelpers.swift /* TestHelpers.swift */ = {isa = PBXFileReference; indentWidth = 4; lastKnownFileType = sourcecode.swift; path = TestHelpers.swift; sourceTree = "<group>"; tabWidth = 4; };
		__PBXFileRef_Tests/ProtobufTests/Test_AllTypes.swift /* Test_AllTypes.swift */ = {isa = PBXFileReference; lastKnownFileType = sourcecode.swift; path = Test_AllTypes.swift; sourceTree = "<group>"; };
		__PBXFileRef_Tests/ProtobufTests/Test_AllTypes_Proto3.swift /* Test_AllTypes_Proto3.swift */ = {isa = PBXFileReference; lastKnownFileType = sourcecode.swift; path = Test_AllTypes_Proto3.swift; sourceTree = "<group>"; };
		__PBXFileRef_Tests/ProtobufTests/Test_Any.swift /* Test_Any.swift */ = {isa = PBXFileReference; lastKnownFileType = sourcecode.swift; path = Test_Any.swift; sourceTree = "<group>"; };
		__PBXFileRef_Tests/ProtobufTests/Test_Api.swift /* Test_Api.swift */ = {isa = PBXFileReference; lastKnownFileType = sourcecode.swift; path = Test_Api.swift; sourceTree = "<group>"; };
		__PBXFileRef_Tests/ProtobufTests/Test_Conformance.swift /* Test_Conformance.swift */ = {isa = PBXFileReference; lastKnownFileType = sourcecode.swift; path = Test_Conformance.swift; sourceTree = "<group>"; };
		__PBXFileRef_Tests/ProtobufTests/Test_Descriptor.swift /* Test_Descriptor.swift */ = {isa = PBXFileReference; lastKnownFileType = sourcecode.swift; path = Test_Descriptor.swift; sourceTree = "<group>"; };
		__PBXFileRef_Tests/ProtobufTests/Test_Duration.swift /* Test_Duration.swift */ = {isa = PBXFileReference; lastKnownFileType = sourcecode.swift; path = Test_Duration.swift; sourceTree = "<group>"; };
		__PBXFileRef_Tests/ProtobufTests/Test_Empty.swift /* Test_Empty.swift */ = {isa = PBXFileReference; lastKnownFileType = sourcecode.swift; path = Test_Empty.swift; sourceTree = "<group>"; };
		__PBXFileRef_Tests/ProtobufTests/Test_Enum.swift /* Test_Enum.swift */ = {isa = PBXFileReference; lastKnownFileType = sourcecode.swift; path = Test_Enum.swift; sourceTree = "<group>"; };
		__PBXFileRef_Tests/ProtobufTests/Test_Extensions.swift /* Test_Extensions.swift */ = {isa = PBXFileReference; lastKnownFileType = sourcecode.swift; path = Test_Extensions.swift; sourceTree = "<group>"; };
		__PBXFileRef_Tests/ProtobufTests/Test_ExtremeDefaultValues.swift /* Test_ExtremeDefaultValues.swift */ = {isa = PBXFileReference; lastKnownFileType = sourcecode.swift; path = Test_ExtremeDefaultValues.swift; sourceTree = "<group>"; };
		__PBXFileRef_Tests/ProtobufTests/Test_FieldMask.swift /* Test_FieldMask.swift */ = {isa = PBXFileReference; lastKnownFileType = sourcecode.swift; path = Test_FieldMask.swift; sourceTree = "<group>"; };
		__PBXFileRef_Tests/ProtobufTests/Test_FieldOrdering.swift /* Test_FieldOrdering.swift */ = {isa = PBXFileReference; lastKnownFileType = sourcecode.swift; path = Test_FieldOrdering.swift; sourceTree = "<group>"; };
		__PBXFileRef_Tests/ProtobufTests/Test_JSON.swift /* Test_JSON.swift */ = {isa = PBXFileReference; lastKnownFileType = sourcecode.swift; path = Test_JSON.swift; sourceTree = "<group>"; };
		__PBXFileRef_Tests/ProtobufTests/Test_JSON_Conformance.swift /* Test_JSON_Conformance.swift */ = {isa = PBXFileReference; lastKnownFileType = sourcecode.swift; path = Test_JSON_Conformance.swift; sourceTree = "<group>"; };
		__PBXFileRef_Tests/ProtobufTests/Test_JSON_Group.swift /* Test_JSON_Group.swift */ = {isa = PBXFileReference; lastKnownFileType = sourcecode.swift; path = Test_JSON_Group.swift; sourceTree = "<group>"; };
		__PBXFileRef_Tests/ProtobufTests/Test_JSON_Scanner.swift /* Test_JSON_Scanner.swift */ = {isa = PBXFileReference; lastKnownFileType = sourcecode.swift; path = Test_JSON_Scanner.swift; sourceTree = "<group>"; };
		__PBXFileRef_Tests/ProtobufTests/Test_Map.swift /* Test_Map.swift */ = {isa = PBXFileReference; lastKnownFileType = sourcecode.swift; path = Test_Map.swift; sourceTree = "<group>"; };
		__PBXFileRef_Tests/ProtobufTests/Test_Map_JSON.swift /* Test_Map_JSON.swift */ = {isa = PBXFileReference; lastKnownFileType = sourcecode.swift; path = Test_Map_JSON.swift; sourceTree = "<group>"; };
		__PBXFileRef_Tests/ProtobufTests/Test_Packed.swift /* Test_Packed.swift */ = {isa = PBXFileReference; lastKnownFileType = sourcecode.swift; path = Test_Packed.swift; sourceTree = "<group>"; };
		__PBXFileRef_Tests/ProtobufTests/Test_ParsingMerge.swift /* Test_ParsingMerge.swift */ = {isa = PBXFileReference; lastKnownFileType = sourcecode.swift; path = Test_ParsingMerge.swift; sourceTree = "<group>"; };
		__PBXFileRef_Tests/ProtobufTests/Test_Performance.swift /* Test_Performance.swift */ = {isa = PBXFileReference; lastKnownFileType = sourcecode.swift; path = Test_Performance.swift; sourceTree = "<group>"; };
		__PBXFileRef_Tests/ProtobufTests/Test_ReallyLargeTagNumber.swift /* Test_ReallyLargeTagNumber.swift */ = {isa = PBXFileReference; lastKnownFileType = sourcecode.swift; path = Test_ReallyLargeTagNumber.swift; sourceTree = "<group>"; };
		__PBXFileRef_Tests/ProtobufTests/Test_RecursiveMap.swift /* Test_RecursiveMap.swift */ = {isa = PBXFileReference; lastKnownFileType = sourcecode.swift; path = Test_RecursiveMap.swift; sourceTree = "<group>"; };
		__PBXFileRef_Tests/ProtobufTests/Test_Required.swift /* Test_Required.swift */ = {isa = PBXFileReference; lastKnownFileType = sourcecode.swift; path = Test_Required.swift; sourceTree = "<group>"; };
		__PBXFileRef_Tests/ProtobufTests/Test_Reserved.swift /* Test_Reserved.swift */ = {isa = PBXFileReference; lastKnownFileType = sourcecode.swift; path = Test_Reserved.swift; sourceTree = "<group>"; };
		__PBXFileRef_Tests/ProtobufTests/Test_Struct.swift /* Test_Struct.swift */ = {isa = PBXFileReference; lastKnownFileType = sourcecode.swift; path = Test_Struct.swift; sourceTree = "<group>"; };
		__PBXFileRef_Tests/ProtobufTests/Test_Timestamp.swift /* Test_Timestamp.swift */ = {isa = PBXFileReference; lastKnownFileType = sourcecode.swift; path = Test_Timestamp.swift; sourceTree = "<group>"; };
		__PBXFileRef_Tests/ProtobufTests/Test_Type.swift /* Test_Type.swift */ = {isa = PBXFileReference; lastKnownFileType = sourcecode.swift; path = Test_Type.swift; sourceTree = "<group>"; };
		__PBXFileRef_Tests/ProtobufTests/Test_Unknown_proto2.swift /* Test_Unknown_proto2.swift */ = {isa = PBXFileReference; lastKnownFileType = sourcecode.swift; path = Test_Unknown_proto2.swift; sourceTree = "<group>"; };
		__PBXFileRef_Tests/ProtobufTests/Test_Unknown_proto3.swift /* Test_Unknown_proto3.swift */ = {isa = PBXFileReference; lastKnownFileType = sourcecode.swift; path = Test_Unknown_proto3.swift; sourceTree = "<group>"; };
		__PBXFileRef_Tests/ProtobufTests/Test_Wrappers.swift /* Test_Wrappers.swift */ = {isa = PBXFileReference; lastKnownFileType = sourcecode.swift; path = Test_Wrappers.swift; sourceTree = "<group>"; };
		__PBXFileRef_Tests/ProtobufTests/any_test.pb.swift /* any_test.pb.swift */ = {isa = PBXFileReference; lastKnownFileType = sourcecode.swift; path = any_test.pb.swift; sourceTree = "<group>"; };
		__PBXFileRef_Tests/ProtobufTests/conformance.pb.swift /* conformance.pb.swift */ = {isa = PBXFileReference; lastKnownFileType = sourcecode.swift; path = conformance.pb.swift; sourceTree = "<group>"; };
		__PBXFileRef_Tests/ProtobufTests/map_unittest.pb.swift /* map_unittest.pb.swift */ = {isa = PBXFileReference; lastKnownFileType = sourcecode.swift; path = map_unittest.pb.swift; sourceTree = "<group>"; };
		__PBXFileRef_Tests/ProtobufTests/map_unittest_proto3.pb.swift /* map_unittest_proto3.pb.swift */ = {isa = PBXFileReference; lastKnownFileType = sourcecode.swift; path = map_unittest_proto3.pb.swift; sourceTree = "<group>"; };
		__PBXFileRef_Tests/ProtobufTests/unittest.pb.swift /* unittest.pb.swift */ = {isa = PBXFileReference; lastKnownFileType = sourcecode.swift; path = unittest.pb.swift; sourceTree = "<group>"; };
		__PBXFileRef_Tests/ProtobufTests/unittest_arena.pb.swift /* unittest_arena.pb.swift */ = {isa = PBXFileReference; lastKnownFileType = sourcecode.swift; path = unittest_arena.pb.swift; sourceTree = "<group>"; };
		__PBXFileRef_Tests/ProtobufTests/unittest_custom_options.pb.swift /* unittest_custom_options.pb.swift */ = {isa = PBXFileReference; lastKnownFileType = sourcecode.swift; path = unittest_custom_options.pb.swift; sourceTree = "<group>"; };
		__PBXFileRef_Tests/ProtobufTests/unittest_drop_unknown_fields.pb.swift /* unittest_drop_unknown_fields.pb.swift */ = {isa = PBXFileReference; lastKnownFileType = sourcecode.swift; path = unittest_drop_unknown_fields.pb.swift; sourceTree = "<group>"; };
		__PBXFileRef_Tests/ProtobufTests/unittest_embed_optimize_for.pb.swift /* unittest_embed_optimize_for.pb.swift */ = {isa = PBXFileReference; lastKnownFileType = sourcecode.swift; path = unittest_embed_optimize_for.pb.swift; sourceTree = "<group>"; };
		__PBXFileRef_Tests/ProtobufTests/unittest_empty.pb.swift /* unittest_empty.pb.swift */ = {isa = PBXFileReference; lastKnownFileType = sourcecode.swift; path = unittest_empty.pb.swift; sourceTree = "<group>"; };
		__PBXFileRef_Tests/ProtobufTests/unittest_import.pb.swift /* unittest_import.pb.swift */ = {isa = PBXFileReference; lastKnownFileType = sourcecode.swift; path = unittest_import.pb.swift; sourceTree = "<group>"; };
		__PBXFileRef_Tests/ProtobufTests/unittest_import_lite.pb.swift /* unittest_import_lite.pb.swift */ = {isa = PBXFileReference; lastKnownFileType = sourcecode.swift; path = unittest_import_lite.pb.swift; sourceTree = "<group>"; };
		__PBXFileRef_Tests/ProtobufTests/unittest_import_proto3.pb.swift /* unittest_import_proto3.pb.swift */ = {isa = PBXFileReference; lastKnownFileType = sourcecode.swift; path = unittest_import_proto3.pb.swift; sourceTree = "<group>"; };
		__PBXFileRef_Tests/ProtobufTests/unittest_import_public.pb.swift /* unittest_import_public.pb.swift */ = {isa = PBXFileReference; lastKnownFileType = sourcecode.swift; path = unittest_import_public.pb.swift; sourceTree = "<group>"; };
		__PBXFileRef_Tests/ProtobufTests/unittest_import_public_lite.pb.swift /* unittest_import_public_lite.pb.swift */ = {isa = PBXFileReference; lastKnownFileType = sourcecode.swift; path = unittest_import_public_lite.pb.swift; sourceTree = "<group>"; };
		__PBXFileRef_Tests/ProtobufTests/unittest_import_public_proto3.pb.swift /* unittest_import_public_proto3.pb.swift */ = {isa = PBXFileReference; lastKnownFileType = sourcecode.swift; path = unittest_import_public_proto3.pb.swift; sourceTree = "<group>"; };
		__PBXFileRef_Tests/ProtobufTests/unittest_lite.pb.swift /* unittest_lite.pb.swift */ = {isa = PBXFileReference; lastKnownFileType = sourcecode.swift; path = unittest_lite.pb.swift; sourceTree = "<group>"; };
		__PBXFileRef_Tests/ProtobufTests/unittest_lite_imports_nonlite.pb.swift /* unittest_lite_imports_nonlite.pb.swift */ = {isa = PBXFileReference; lastKnownFileType = sourcecode.swift; path = unittest_lite_imports_nonlite.pb.swift; sourceTree = "<group>"; };
		__PBXFileRef_Tests/ProtobufTests/unittest_mset.pb.swift /* unittest_mset.pb.swift */ = {isa = PBXFileReference; lastKnownFileType = sourcecode.swift; path = unittest_mset.pb.swift; sourceTree = "<group>"; };
		__PBXFileRef_Tests/ProtobufTests/unittest_mset_wire_format.pb.swift /* unittest_mset_wire_format.pb.swift */ = {isa = PBXFileReference; lastKnownFileType = sourcecode.swift; path = unittest_mset_wire_format.pb.swift; sourceTree = "<group>"; };
		__PBXFileRef_Tests/ProtobufTests/unittest_no_arena.pb.swift /* unittest_no_arena.pb.swift */ = {isa = PBXFileReference; lastKnownFileType = sourcecode.swift; path = unittest_no_arena.pb.swift; sourceTree = "<group>"; };
		__PBXFileRef_Tests/ProtobufTests/unittest_no_arena_import.pb.swift /* unittest_no_arena_import.pb.swift */ = {isa = PBXFileReference; lastKnownFileType = sourcecode.swift; path = unittest_no_arena_import.pb.swift; sourceTree = "<group>"; };
		__PBXFileRef_Tests/ProtobufTests/unittest_no_arena_lite.pb.swift /* unittest_no_arena_lite.pb.swift */ = {isa = PBXFileReference; lastKnownFileType = sourcecode.swift; path = unittest_no_arena_lite.pb.swift; sourceTree = "<group>"; };
		__PBXFileRef_Tests/ProtobufTests/unittest_no_field_presence.pb.swift /* unittest_no_field_presence.pb.swift */ = {isa = PBXFileReference; lastKnownFileType = sourcecode.swift; path = unittest_no_field_presence.pb.swift; sourceTree = "<group>"; };
		__PBXFileRef_Tests/ProtobufTests/unittest_no_generic_services.pb.swift /* unittest_no_generic_services.pb.swift */ = {isa = PBXFileReference; lastKnownFileType = sourcecode.swift; path = unittest_no_generic_services.pb.swift; sourceTree = "<group>"; };
		__PBXFileRef_Tests/ProtobufTests/unittest_optimize_for.pb.swift /* unittest_optimize_for.pb.swift */ = {isa = PBXFileReference; lastKnownFileType = sourcecode.swift; path = unittest_optimize_for.pb.swift; sourceTree = "<group>"; };
		__PBXFileRef_Tests/ProtobufTests/unittest_preserve_unknown_enum.pb.swift /* unittest_preserve_unknown_enum.pb.swift */ = {isa = PBXFileReference; lastKnownFileType = sourcecode.swift; path = unittest_preserve_unknown_enum.pb.swift; sourceTree = "<group>"; };
		__PBXFileRef_Tests/ProtobufTests/unittest_preserve_unknown_enum2.pb.swift /* unittest_preserve_unknown_enum2.pb.swift */ = {isa = PBXFileReference; lastKnownFileType = sourcecode.swift; path = unittest_preserve_unknown_enum2.pb.swift; sourceTree = "<group>"; };
		__PBXFileRef_Tests/ProtobufTests/unittest_proto3.pb.swift /* unittest_proto3.pb.swift */ = {isa = PBXFileReference; lastKnownFileType = sourcecode.swift; path = unittest_proto3.pb.swift; sourceTree = "<group>"; };
		__PBXFileRef_Tests/ProtobufTests/unittest_proto3_arena.pb.swift /* unittest_proto3_arena.pb.swift */ = {isa = PBXFileReference; lastKnownFileType = sourcecode.swift; path = unittest_proto3_arena.pb.swift; sourceTree = "<group>"; };
		__PBXFileRef_Tests/ProtobufTests/unittest_swift_all_required_types.pb.swift /* unittest_swift_all_required_types.pb.swift */ = {isa = PBXFileReference; lastKnownFileType = sourcecode.swift; path = unittest_swift_all_required_types.pb.swift; sourceTree = "<group>"; };
		__PBXFileRef_Tests/ProtobufTests/unittest_swift_cycle.pb.swift /* unittest_swift_cycle.pb.swift */ = {isa = PBXFileReference; lastKnownFileType = sourcecode.swift; path = unittest_swift_cycle.pb.swift; sourceTree = "<group>"; };
		__PBXFileRef_Tests/ProtobufTests/unittest_swift_enum.pb.swift /* unittest_swift_enum.pb.swift */ = {isa = PBXFileReference; lastKnownFileType = sourcecode.swift; path = unittest_swift_enum.pb.swift; sourceTree = "<group>"; };
		__PBXFileRef_Tests/ProtobufTests/unittest_swift_enum_optional_default.pb.swift /* unittest_swift_enum_optional_default.pb.swift */ = {isa = PBXFileReference; lastKnownFileType = sourcecode.swift; path = unittest_swift_enum_optional_default.pb.swift; sourceTree = "<group>"; };
		__PBXFileRef_Tests/ProtobufTests/unittest_swift_extension.pb.swift /* unittest_swift_extension.pb.swift */ = {isa = PBXFileReference; lastKnownFileType = sourcecode.swift; path = unittest_swift_extension.pb.swift; sourceTree = "<group>"; };
		__PBXFileRef_Tests/ProtobufTests/unittest_swift_fieldorder.pb.swift /* unittest_swift_fieldorder.pb.swift */ = {isa = PBXFileReference; lastKnownFileType = sourcecode.swift; path = unittest_swift_fieldorder.pb.swift; sourceTree = "<group>"; };
		__PBXFileRef_Tests/ProtobufTests/unittest_swift_groups.pb.swift /* unittest_swift_groups.pb.swift */ = {isa = PBXFileReference; lastKnownFileType = sourcecode.swift; path = unittest_swift_groups.pb.swift; sourceTree = "<group>"; };
		__PBXFileRef_Tests/ProtobufTests/unittest_swift_naming.pb.swift /* unittest_swift_naming.pb.swift */ = {isa = PBXFileReference; lastKnownFileType = sourcecode.swift; path = unittest_swift_naming.pb.swift; sourceTree = "<group>"; };
		__PBXFileRef_Tests/ProtobufTests/unittest_swift_performance.pb.swift /* unittest_swift_performance.pb.swift */ = {isa = PBXFileReference; lastKnownFileType = sourcecode.swift; path = unittest_swift_performance.pb.swift; sourceTree = "<group>"; };
		__PBXFileRef_Tests/ProtobufTests/unittest_swift_reserved.pb.swift /* unittest_swift_reserved.pb.swift */ = {isa = PBXFileReference; lastKnownFileType = sourcecode.swift; path = unittest_swift_reserved.pb.swift; sourceTree = "<group>"; };
		__PBXFileRef_Tests/ProtobufTests/unittest_swift_runtime_proto2.pb.swift /* unittest_swift_runtime_proto2.pb.swift */ = {isa = PBXFileReference; lastKnownFileType = sourcecode.swift; path = unittest_swift_runtime_proto2.pb.swift; sourceTree = "<group>"; };
		__PBXFileRef_Tests/ProtobufTests/unittest_swift_runtime_proto3.pb.swift /* unittest_swift_runtime_proto3.pb.swift */ = {isa = PBXFileReference; lastKnownFileType = sourcecode.swift; path = unittest_swift_runtime_proto3.pb.swift; sourceTree = "<group>"; };
		__PBXFileRef_Tests/ProtobufTests/unittest_swift_startup.pb.swift /* unittest_swift_startup.pb.swift */ = {isa = PBXFileReference; lastKnownFileType = sourcecode.swift; path = unittest_swift_startup.pb.swift; sourceTree = "<group>"; };
		__PBXFileRef_Tests/ProtobufTests/unittest_well_known_types.pb.swift /* unittest_well_known_types.pb.swift */ = {isa = PBXFileReference; lastKnownFileType = sourcecode.swift; path = unittest_well_known_types.pb.swift; sourceTree = "<group>"; };
		"_____Product_ProtobufTestSuite_iOS" /* SwiftProtobufTestSuite_iOS.xctest */ = {isa = PBXFileReference; explicitFileType = wrapper.cfbundle; includeInIndex = 0; path = SwiftProtobufTestSuite_iOS.xctest; sourceTree = BUILT_PRODUCTS_DIR; };
		"_____Product_ProtobufTestSuite_macOS" /* SwiftProtobufTestSuite_macOS.xctest */ = {isa = PBXFileReference; explicitFileType = wrapper.cfbundle; path = SwiftProtobufTestSuite_macOS.xctest; sourceTree = BUILT_PRODUCTS_DIR; };
		"_____Product_Protobuf_iOS" /* SwiftProtobuf.framework */ = {isa = PBXFileReference; explicitFileType = wrapper.framework; includeInIndex = 0; path = SwiftProtobuf.framework; sourceTree = BUILT_PRODUCTS_DIR; };
		"_____Product_Protobuf_macOS" /* SwiftProtobuf.framework */ = {isa = PBXFileReference; explicitFileType = wrapper.framework; path = SwiftProtobuf.framework; sourceTree = BUILT_PRODUCTS_DIR; };
/* End PBXFileReference section */

/* Begin PBXFrameworksBuildPhase section */
		9C8CDA0F1D7A288E00E207CA /* Frameworks */ = {
			isa = PBXFrameworksBuildPhase;
			buildActionMask = 2147483647;
			files = (
				9C8CDA171D7A288E00E207CA /* SwiftProtobuf.framework in Frameworks */,
			);
			runOnlyForDeploymentPostprocessing = 0;
		};
		F44F939C1DAEA7C500BC5B85 /* Frameworks */ = {
			isa = PBXFrameworksBuildPhase;
			buildActionMask = 2147483647;
			files = (
				F44F93A41DAEA7C500BC5B85 /* SwiftProtobuf.framework in Frameworks */,
			);
			runOnlyForDeploymentPostprocessing = 0;
		};
		"___LinkPhase_ProtobufTestSuite" /* Frameworks */ = {
			isa = PBXFrameworksBuildPhase;
			buildActionMask = 0;
			files = (
				_LinkFileRef_Protobuf_via_ProtobufTestSuite /* SwiftProtobuf.framework in Frameworks */,
			);
			runOnlyForDeploymentPostprocessing = 0;
		};
/* End PBXFrameworksBuildPhase section */

/* Begin PBXGroup section */
		"___RootGroup_" = {
			isa = PBXGroup;
			children = (
				__PBXFileRef_Package.swift /* Package.swift */,
				"_____Sources_" /* Sources */,
				"_______Tests_" /* Tests */,
				"_____Configs_" /* Resources */,
				"____Products_" /* Products */,
			);
			sourceTree = "<group>";
		};
		"____Products_" /* Products */ = {
			isa = PBXGroup;
			children = (
				"_____Product_Protobuf_macOS" /* SwiftProtobuf.framework */,
				"_____Product_ProtobufTestSuite_macOS" /* SwiftProtobufTestSuite_macOS.xctest */,
				"_____Product_Protobuf_iOS" /* SwiftProtobuf.framework */,
				"_____Product_ProtobufTestSuite_iOS" /* SwiftProtobufTestSuite_iOS.xctest */,
				F44F936F1DAEA53900BC5B85 /* SwiftProtobuf.framework */,
				F44F939F1DAEA7C500BC5B85 /* SwiftProtobufTestSuite_tvOS.xctest */,
				F44F93FE1DAEB13F00BC5B85 /* SwiftProtobuf.framework */,
			);
			name = Products;
			sourceTree = "<group>";
		};
		"_____Configs_" /* Resources */ = {
			isa = PBXGroup;
			children = (
				__PBXFileRef_Protobuf_Info.plist /* Protobuf_Info.plist */,
				__PBXFileRef_ProtobufTestSuite_Info.plist /* ProtobufTestSuite_Info.plist */,
			);
			name = Resources;
			sourceTree = "<group>";
		};
		"_____Sources_" /* Sources */ = {
			isa = PBXGroup;
			children = (
				"_______Group_Protobuf" /* SwiftProtobuf */,
			);
			name = Sources;
			sourceTree = "<group>";
		};
		"_______Group_Protobuf" /* SwiftProtobuf */ = {
			isa = PBXGroup;
			children = (
				__PBXFileRef_Sources/Protobuf/api.pb.swift /* api.pb.swift */,
				__PBXFileRef_Sources/Protobuf/ProtobufDebugDescription.swift /* DebugDescriptionVisitor.swift */,
				__PBXFileRef_Sources/Protobuf/duration.pb.swift /* duration.pb.swift */,
				__PBXFileRef_Sources/Protobuf/empty.pb.swift /* empty.pb.swift */,
				__PBXFileRef_Sources/Protobuf/ProtobufEnum.swift /* Enum.swift */,
				__PBXFileRef_Sources/Protobuf/ProtobufError.swift /* Errors.swift */,
				__PBXFileRef_Sources/Protobuf/ProtobufExtensionFields.swift /* ExtensionFields.swift */,
				9C75F8841DDD3045005CCFF2 /* ExtensionSet.swift */,
				9C75F8891DDD30A5005CCFF2 /* ExtensionFieldValueSet.swift */,
				9C75F88E1DDD3108005CCFF2 /* ExtensibleMessage.swift */,
				__PBXFileRef_Sources/Protobuf/field_mask.pb.swift /* field_mask.pb.swift */,
				__PBXFileRef_Sources/Protobuf/ProtobufFieldDecoder.swift /* FieldDecoder.swift */,
				AAF2ED391DEF3FBC007B510F /* FieldNameMap.swift */,
				AA05BF4E1DAEB7E800619042 /* FieldTag.swift */,
				__PBXFileRef_Sources/Protobuf/ProtobufTypes.swift /* FieldTypes.swift */,
				__PBXFileRef_Sources/Protobuf/Google_Protobuf_Any.swift /* Google_Protobuf_Any.swift */,
				__PBXFileRef_Sources/Protobuf/Google_Protobuf_Duration_Extensions.swift /* Google_Protobuf_Duration_Extensions.swift */,
				__PBXFileRef_Sources/Protobuf/Google_Protobuf_FieldMask_Extensions.swift /* Google_Protobuf_FieldMask_Extensions.swift */,
				__PBXFileRef_Sources/Protobuf/Google_Protobuf_Struct.swift /* Google_Protobuf_Struct.swift */,
				__PBXFileRef_Sources/Protobuf/Google_Protobuf_Timestamp_Extensions.swift /* Google_Protobuf_Timestamp_Extensions.swift */,
				AAEA52711DA80DD4003F318F /* Google_Protobuf_Wrappers+Extensions.swift */,
				__PBXFileRef_Sources/Protobuf/ProtobufHash.swift /* HashVisitor.swift */,
				__PBXFileRef_Sources/Protobuf/ProtobufJSONDecoding.swift /* JSONDecoder.swift */,
				__PBXFileRef_Sources/Protobuf/ProtobufJSONEncoding.swift /* JSONEncoder.swift */,
				9C75F89D1DDD3FA3005CCFF2 /* JSONScanner.swift */,
				9C75F8981DDD3F1E005CCFF2 /* JSONToken.swift */,
				__PBXFileRef_Sources/Protobuf/ProtobufJSONTypes.swift /* JSONTypeAdditions.swift */,
				9C75F8A21DDD44A1005CCFF2 /* Map.swift */,
				__PBXFileRef_Sources/Protobuf/ProtobufMessage.swift /* Message.swift */,
				__PBXFileRef_Sources/Protobuf/ProtobufExtensions.swift /* MessageExtension.swift */,
				__PBXFileRef_Sources/Protobuf/ProtobufMirror.swift /* MirrorVisitor.swift */,
				__PBXFileRef_Sources/Protobuf/ProtobufOneof.swift /* OneofEnum.swift */,
				__PBXFileRef_Sources/Protobuf/ProtobufBinaryDecoding.swift /* ProtobufDecoder.swift */,
				__PBXFileRef_Sources/Protobuf/ProtobufBinaryEncoding.swift /* ProtobufEncoder.swift */,
				AA28A4AB1DA454DA00C866D9 /* ProtobufEncodingSizeVisitor.swift */,
				9C75F8931DDD3D20005CCFF2 /* ProtobufEncodingVisitor.swift */,
				AAF2ED3E1DEF4D94007B510F /* ProtoNameProviding.swift */,
				AAF2ED431DEF6C48007B510F /* ProtoNameResolvers.swift */,
				__PBXFileRef_Sources/Protobuf/ProtobufBinaryTypes.swift /* ProtobufTypeAdditions.swift */,
				__PBXFileRef_Sources/Protobuf/source_context.pb.swift /* source_context.pb.swift */,
				BCCA0E661DB1210E00957D74 /* TextDecoder.swift */,
				BCCA0E671DB1210E00957D74 /* TextEncoder.swift */,
				9CEB0D671DF5E934002D80F0 /* TextEncodingVisitor.swift */,
				9CEB0D6B1DF5F921002D80F0 /* TextScanner.swift */,
				9CEB0D691DF5E99E002D80F0 /* TextToken.swift */,
				BCCA0E681DB1210E00957D74 /* TextTypeAdditions.swift */,
				__PBXFileRef_Sources/Protobuf/timestamp.pb.swift /* timestamp.pb.swift */,
				__PBXFileRef_Sources/Protobuf/type.pb.swift /* type.pb.swift */,
				__PBXFileRef_Sources/Protobuf/ProtobufUnknown.swift /* UnknownStorage.swift */,
				AA28A4A81DA40B0900C866D9 /* Varint.swift */,
				9C75F87F1DDBE0DE005CCFF2 /* Visitor.swift */,
				AA05BF491DAEB7E400619042 /* WireFormat.swift */,
				AAEA52731DA80DEA003F318F /* wrappers.pb.swift */,
				AA28A4A51DA30E5900C866D9 /* ZigZag.swift */,
			);
			name = SwiftProtobuf;
			path = Sources/SwiftProtobuf;
			sourceTree = "<group>";
		};
		"_______Group_ProtobufTestSuite" /* SwiftProtobufTests */ = {
			isa = PBXGroup;
			children = (
				__PBXFileRef_Tests/ProtobufTests/any_test.pb.swift /* any_test.pb.swift */,
				__PBXFileRef_Tests/ProtobufTests/conformance.pb.swift /* conformance.pb.swift */,
				9C2F23781D778003008524F2 /* descriptor.pb.swift */,
				__PBXFileRef_Tests/ProtobufTests/map_unittest_proto3.pb.swift /* map_unittest_proto3.pb.swift */,
				__PBXFileRef_Tests/ProtobufTests/map_unittest.pb.swift /* map_unittest.pb.swift */,
				AAEA521F1DA5BB81003F318F /* ProtobufMessage+UInt8ArrayHelpers.swift */,
				__PBXFileRef_Tests/ProtobufTests/Test_AllTypes_Proto3.swift /* Test_AllTypes_Proto3.swift */,
				__PBXFileRef_Tests/ProtobufTests/Test_AllTypes.swift /* Test_AllTypes.swift */,
				__PBXFileRef_Tests/ProtobufTests/Test_Any.swift /* Test_Any.swift */,
				__PBXFileRef_Tests/ProtobufTests/Test_Api.swift /* Test_Api.swift */,
				F44F94341DBF9AEA00BC5B85 /* Test_BasicFields_Access_Proto2.swift */,
				F44F94381DBFBB6800BC5B85 /* Test_BasicFields_Access_Proto3.swift */,
				__PBXFileRef_Tests/ProtobufTests/Test_Conformance.swift /* Test_Conformance.swift */,
				__PBXFileRef_Tests/ProtobufTests/Test_Descriptor.swift /* Test_Descriptor.swift */,
				__PBXFileRef_Tests/ProtobufTests/Test_Duration.swift /* Test_Duration.swift */,
				__PBXFileRef_Tests/ProtobufTests/Test_Empty.swift /* Test_Empty.swift */,
				AA6CF6F01DB6D1F8007DF26B /* Test_Enum_Proto2.swift */,
				__PBXFileRef_Tests/ProtobufTests/Test_Enum.swift /* Test_Enum.swift */,
				__PBXFileRef_Tests/ProtobufTests/Test_Extensions.swift /* Test_Extensions.swift */,
				__PBXFileRef_Tests/ProtobufTests/Test_ExtremeDefaultValues.swift /* Test_ExtremeDefaultValues.swift */,
				__PBXFileRef_Tests/ProtobufTests/Test_FieldMask.swift /* Test_FieldMask.swift */,
				__PBXFileRef_Tests/ProtobufTests/Test_FieldOrdering.swift /* Test_FieldOrdering.swift */,
				__PBXFileRef_Tests/ProtobufTests/Test_JSON_Conformance.swift /* Test_JSON_Conformance.swift */,
				__PBXFileRef_Tests/ProtobufTests/Test_JSON_Group.swift /* Test_JSON_Group.swift */,
				__PBXFileRef_Tests/ProtobufTests/Test_JSON_Scanner.swift /* Test_JSON_Scanner.swift */,
				__PBXFileRef_Tests/ProtobufTests/Test_JSON.swift /* Test_JSON.swift */,
				BCCA0E751DB123F800957D74 /* Test_Text_proto3.swift */,
				__PBXFileRef_Tests/ProtobufTests/Test_Map_JSON.swift /* Test_Map_JSON.swift */,
				__PBXFileRef_Tests/ProtobufTests/Test_Map.swift /* Test_Map.swift */,
				F44F94461DBFF17B00BC5B85 /* Test_MapFields_Access_Proto2.swift */,
				F44F944B1DBFF8D000BC5B85 /* Test_MapFields_Access_Proto3.swift */,
				F44F943D1DBFC2CF00BC5B85 /* Test_OneofFields_Access_Proto2.swift */,
				F44F94411DBFE0BA00BC5B85 /* Test_OneofFields_Access_Proto3.swift */,
				__PBXFileRef_Tests/ProtobufTests/Test_Packed.swift /* Test_Packed.swift */,
				__PBXFileRef_Tests/ProtobufTests/Test_ParsingMerge.swift /* Test_ParsingMerge.swift */,
				__PBXFileRef_Tests/ProtobufTests/Test_Performance.swift /* Test_Performance.swift */,
				__PBXFileRef_Tests/ProtobufTests/Test_ReallyLargeTagNumber.swift /* Test_ReallyLargeTagNumber.swift */,
				__PBXFileRef_Tests/ProtobufTests/Test_RecursiveMap.swift /* Test_RecursiveMap.swift */,
				__PBXFileRef_Tests/ProtobufTests/Test_Required.swift /* Test_Required.swift */,
				__PBXFileRef_Tests/ProtobufTests/Test_Reserved.swift /* Test_Reserved.swift */,
				__PBXFileRef_Tests/ProtobufTests/Test_Struct.swift /* Test_Struct.swift */,
				__PBXFileRef_Tests/ProtobufTests/Test_Timestamp.swift /* Test_Timestamp.swift */,
				__PBXFileRef_Tests/ProtobufTests/Test_Type.swift /* Test_Type.swift */,
				__PBXFileRef_Tests/ProtobufTests/Test_Unknown_proto2.swift /* Test_Unknown_proto2.swift */,
				__PBXFileRef_Tests/ProtobufTests/Test_Unknown_proto3.swift /* Test_Unknown_proto3.swift */,
				__PBXFileRef_Tests/ProtobufTests/Test_Wrappers.swift /* Test_Wrappers.swift */,
				__PBXFileRef_Tests/ProtobufTests/TestHelpers.swift /* TestHelpers.swift */,
				__PBXFileRef_Tests/ProtobufTests/unittest_arena.pb.swift /* unittest_arena.pb.swift */,
				__PBXFileRef_Tests/ProtobufTests/unittest_custom_options.pb.swift /* unittest_custom_options.pb.swift */,
				__PBXFileRef_Tests/ProtobufTests/unittest_drop_unknown_fields.pb.swift /* unittest_drop_unknown_fields.pb.swift */,
				__PBXFileRef_Tests/ProtobufTests/unittest_embed_optimize_for.pb.swift /* unittest_embed_optimize_for.pb.swift */,
				__PBXFileRef_Tests/ProtobufTests/unittest_empty.pb.swift /* unittest_empty.pb.swift */,
				__PBXFileRef_Tests/ProtobufTests/unittest_import_lite.pb.swift /* unittest_import_lite.pb.swift */,
				__PBXFileRef_Tests/ProtobufTests/unittest_import_proto3.pb.swift /* unittest_import_proto3.pb.swift */,
				__PBXFileRef_Tests/ProtobufTests/unittest_import_public_lite.pb.swift /* unittest_import_public_lite.pb.swift */,
				__PBXFileRef_Tests/ProtobufTests/unittest_import_public_proto3.pb.swift /* unittest_import_public_proto3.pb.swift */,
				__PBXFileRef_Tests/ProtobufTests/unittest_import_public.pb.swift /* unittest_import_public.pb.swift */,
				__PBXFileRef_Tests/ProtobufTests/unittest_import.pb.swift /* unittest_import.pb.swift */,
				__PBXFileRef_Tests/ProtobufTests/unittest_lite_imports_nonlite.pb.swift /* unittest_lite_imports_nonlite.pb.swift */,
				__PBXFileRef_Tests/ProtobufTests/unittest_lite.pb.swift /* unittest_lite.pb.swift */,
				__PBXFileRef_Tests/ProtobufTests/unittest_mset_wire_format.pb.swift /* unittest_mset_wire_format.pb.swift */,
				__PBXFileRef_Tests/ProtobufTests/unittest_mset.pb.swift /* unittest_mset.pb.swift */,
				__PBXFileRef_Tests/ProtobufTests/unittest_no_arena_import.pb.swift /* unittest_no_arena_import.pb.swift */,
				__PBXFileRef_Tests/ProtobufTests/unittest_no_arena_lite.pb.swift /* unittest_no_arena_lite.pb.swift */,
				__PBXFileRef_Tests/ProtobufTests/unittest_no_arena.pb.swift /* unittest_no_arena.pb.swift */,
				__PBXFileRef_Tests/ProtobufTests/unittest_no_field_presence.pb.swift /* unittest_no_field_presence.pb.swift */,
				__PBXFileRef_Tests/ProtobufTests/unittest_no_generic_services.pb.swift /* unittest_no_generic_services.pb.swift */,
				__PBXFileRef_Tests/ProtobufTests/unittest_optimize_for.pb.swift /* unittest_optimize_for.pb.swift */,
				__PBXFileRef_Tests/ProtobufTests/unittest_preserve_unknown_enum.pb.swift /* unittest_preserve_unknown_enum.pb.swift */,
				__PBXFileRef_Tests/ProtobufTests/unittest_preserve_unknown_enum2.pb.swift /* unittest_preserve_unknown_enum2.pb.swift */,
				__PBXFileRef_Tests/ProtobufTests/unittest_proto3_arena.pb.swift /* unittest_proto3_arena.pb.swift */,
				__PBXFileRef_Tests/ProtobufTests/unittest_proto3.pb.swift /* unittest_proto3.pb.swift */,
				__PBXFileRef_Tests/ProtobufTests/unittest_swift_all_required_types.pb.swift /* unittest_swift_all_required_types.pb.swift */,
				__PBXFileRef_Tests/ProtobufTests/unittest_swift_cycle.pb.swift /* unittest_swift_cycle.pb.swift */,
				__PBXFileRef_Tests/ProtobufTests/unittest_swift_enum_optional_default.pb.swift /* unittest_swift_enum_optional_default.pb.swift */,
				__PBXFileRef_Tests/ProtobufTests/unittest_swift_enum.pb.swift /* unittest_swift_enum.pb.swift */,
				__PBXFileRef_Tests/ProtobufTests/unittest_swift_extension.pb.swift /* unittest_swift_extension.pb.swift */,
				F4D315431DEC8110005D4A80 /* unittest_swift_extension2.pb.swift */,
				F4D315441DEC8110005D4A80 /* unittest_swift_extension3.pb.swift */,
				F4D315521DECA0E5005D4A80 /* unittest_swift_extension4.pb.swift */,
				__PBXFileRef_Tests/ProtobufTests/unittest_swift_fieldorder.pb.swift /* unittest_swift_fieldorder.pb.swift */,
				__PBXFileRef_Tests/ProtobufTests/unittest_swift_groups.pb.swift /* unittest_swift_groups.pb.swift */,
				__PBXFileRef_Tests/ProtobufTests/unittest_swift_naming.pb.swift /* unittest_swift_naming.pb.swift */,
				__PBXFileRef_Tests/ProtobufTests/unittest_swift_performance.pb.swift /* unittest_swift_performance.pb.swift */,
				__PBXFileRef_Tests/ProtobufTests/unittest_swift_reserved.pb.swift /* unittest_swift_reserved.pb.swift */,
				__PBXFileRef_Tests/ProtobufTests/unittest_swift_runtime_proto2.pb.swift /* unittest_swift_runtime_proto2.pb.swift */,
				__PBXFileRef_Tests/ProtobufTests/unittest_swift_runtime_proto3.pb.swift /* unittest_swift_runtime_proto3.pb.swift */,
				__PBXFileRef_Tests/ProtobufTests/unittest_swift_startup.pb.swift /* unittest_swift_startup.pb.swift */,
				__PBXFileRef_Tests/ProtobufTests/unittest_well_known_types.pb.swift /* unittest_well_known_types.pb.swift */,
				__PBXFileRef_Tests/ProtobufTests/unittest.pb.swift /* unittest.pb.swift */,
			);
			name = SwiftProtobufTests;
			path = Tests/SwiftProtobufTests;
			sourceTree = "<group>";
		};
		"_______Tests_" /* Tests */ = {
			isa = PBXGroup;
			children = (
				"_______Group_ProtobufTestSuite" /* SwiftProtobufTests */,
			);
			name = Tests;
			sourceTree = "<group>";
		};
/* End PBXGroup section */

/* Begin PBXNativeTarget section */
		9C8CDA111D7A288E00E207CA /* SwiftProtobufTestSuite_iOS */ = {
			isa = PBXNativeTarget;
			buildConfigurationList = 9C8CDA1A1D7A288E00E207CA /* Build configuration list for PBXNativeTarget "SwiftProtobufTestSuite_iOS" */;
			buildPhases = (
				9C8CDA0E1D7A288E00E207CA /* Sources */,
				9C8CDA0F1D7A288E00E207CA /* Frameworks */,
			);
			buildRules = (
			);
			dependencies = (
				9C8CDA191D7A288E00E207CA /* PBXTargetDependency */,
			);
			name = SwiftProtobufTestSuite_iOS;
			productName = ProtobufTestSuite_iOS;
			productReference = "_____Product_ProtobufTestSuite_iOS" /* SwiftProtobufTestSuite_iOS.xctest */;
			productType = "com.apple.product-type.bundle.unit-test";
		};
		BD12FD351D767BA0001815C7 /* SwiftProtobuf_iOS */ = {
			isa = PBXNativeTarget;
			buildConfigurationList = BD12FD3D1D767BA1001815C7 /* Build configuration list for PBXNativeTarget "SwiftProtobuf_iOS" */;
			buildPhases = (
				BD12FD311D767BA0001815C7 /* Sources */,
			);
			buildRules = (
			);
			dependencies = (
			);
			name = SwiftProtobuf_iOS;
			productName = Protobuf_iOS;
			productReference = "_____Product_Protobuf_iOS" /* SwiftProtobuf.framework */;
			productType = "com.apple.product-type.framework";
		};
		F44F936E1DAEA53900BC5B85 /* SwiftProtobuf_tvOS */ = {
			isa = PBXNativeTarget;
			buildConfigurationList = F44F93761DAEA53900BC5B85 /* Build configuration list for PBXNativeTarget "SwiftProtobuf_tvOS" */;
			buildPhases = (
				F44F936A1DAEA53900BC5B85 /* Sources */,
			);
			buildRules = (
			);
			dependencies = (
			);
			name = SwiftProtobuf_tvOS;
			productName = SwiftProtobuf_tvOS;
			productReference = F44F936F1DAEA53900BC5B85 /* SwiftProtobuf.framework */;
			productType = "com.apple.product-type.framework";
		};
		F44F939E1DAEA7C500BC5B85 /* SwiftProtobufTestSuite_tvOS */ = {
			isa = PBXNativeTarget;
			buildConfigurationList = F44F93A71DAEA7C500BC5B85 /* Build configuration list for PBXNativeTarget "SwiftProtobufTestSuite_tvOS" */;
			buildPhases = (
				F44F939B1DAEA7C500BC5B85 /* Sources */,
				F44F939C1DAEA7C500BC5B85 /* Frameworks */,
			);
			buildRules = (
			);
			dependencies = (
				F44F93A61DAEA7C500BC5B85 /* PBXTargetDependency */,
			);
			name = SwiftProtobufTestSuite_tvOS;
			productName = SwiftProtobufTestSuite_tvOS;
			productReference = F44F939F1DAEA7C500BC5B85 /* SwiftProtobufTestSuite_tvOS.xctest */;
			productType = "com.apple.product-type.bundle.unit-test";
		};
		F44F93FD1DAEB13F00BC5B85 /* SwiftProtobuf_watchOS */ = {
			isa = PBXNativeTarget;
			buildConfigurationList = F44F94051DAEB13F00BC5B85 /* Build configuration list for PBXNativeTarget "SwiftProtobuf_watchOS" */;
			buildPhases = (
				F44F93F91DAEB13F00BC5B85 /* Sources */,
			);
			buildRules = (
			);
			dependencies = (
			);
			name = SwiftProtobuf_watchOS;
			productName = SwiftProtobuf_watchOS;
			productReference = F44F93FE1DAEB13F00BC5B85 /* SwiftProtobuf.framework */;
			productType = "com.apple.product-type.framework";
		};
		"______Target_Protobuf" /* SwiftProtobuf_macOS */ = {
			isa = PBXNativeTarget;
			buildConfigurationList = "_______Confs_Protobuf" /* Build configuration list for PBXNativeTarget "SwiftProtobuf_macOS" */;
			buildPhases = (
				CompilePhase_Protobuf /* Sources */,
			);
			buildRules = (
			);
			dependencies = (
			);
			name = SwiftProtobuf_macOS;
			productName = Protobuf;
			productReference = "_____Product_Protobuf_macOS" /* SwiftProtobuf.framework */;
			productType = "com.apple.product-type.framework";
		};
		"______Target_ProtobufTestSuite" /* SwiftProtobufTestSuite_macOS */ = {
			isa = PBXNativeTarget;
			buildConfigurationList = "_______Confs_ProtobufTestSuite" /* Build configuration list for PBXNativeTarget "SwiftProtobufTestSuite_macOS" */;
			buildPhases = (
				CompilePhase_ProtobufTestSuite /* Sources */,
				"___LinkPhase_ProtobufTestSuite" /* Frameworks */,
			);
			buildRules = (
			);
			dependencies = (
				__Dependency_Protobuf /* PBXTargetDependency */,
			);
			name = SwiftProtobufTestSuite_macOS;
			productName = ProtobufTestSuite;
			productReference = "_____Product_ProtobufTestSuite_macOS" /* SwiftProtobufTestSuite_macOS.xctest */;
			productType = "com.apple.product-type.bundle.unit-test";
		};
/* End PBXNativeTarget section */

/* Begin PBXProject section */
		__RootObject_ /* Project object */ = {
			isa = PBXProject;
			attributes = {
				LastSwiftUpdateCheck = 0800;
				LastUpgradeCheck = 9999;
				TargetAttributes = {
					9C8CDA111D7A288E00E207CA = {
						CreatedOnToolsVersion = 8.0;
						ProvisioningStyle = Automatic;
					};
					BD12FD351D767BA0001815C7 = {
						CreatedOnToolsVersion = 8.0;
						ProvisioningStyle = Manual;
					};
					F44F936E1DAEA53900BC5B85 = {
						CreatedOnToolsVersion = 8.0;
						ProvisioningStyle = Manual;
					};
					F44F939E1DAEA7C500BC5B85 = {
						CreatedOnToolsVersion = 8.0;
						ProvisioningStyle = Automatic;
					};
					F44F93FD1DAEB13F00BC5B85 = {
						CreatedOnToolsVersion = 8.0;
						ProvisioningStyle = Manual;
					};
				};
			};
			buildConfigurationList = "___RootConfs_" /* Build configuration list for PBXProject "SwiftProtobuf" */;
			compatibilityVersion = "Xcode 3.2";
			developmentRegion = English;
			hasScannedForEncodings = 0;
			knownRegions = (
				en,
			);
			mainGroup = "___RootGroup_";
			productRefGroup = "____Products_" /* Products */;
			projectDirPath = "";
			projectRoot = "";
			targets = (
				"______Target_Protobuf" /* SwiftProtobuf_macOS */,
				"______Target_ProtobufTestSuite" /* SwiftProtobufTestSuite_macOS */,
				BD12FD351D767BA0001815C7 /* SwiftProtobuf_iOS */,
				9C8CDA111D7A288E00E207CA /* SwiftProtobufTestSuite_iOS */,
				F44F936E1DAEA53900BC5B85 /* SwiftProtobuf_tvOS */,
				F44F939E1DAEA7C500BC5B85 /* SwiftProtobufTestSuite_tvOS */,
				F44F93FD1DAEB13F00BC5B85 /* SwiftProtobuf_watchOS */,
			);
		};
/* End PBXProject section */

/* Begin PBXSourcesBuildPhase section */
		9C8CDA0E1D7A288E00E207CA /* Sources */ = {
			isa = PBXSourcesBuildPhase;
			buildActionMask = 2147483647;
			files = (
				9C8CDA641D7A28F600E207CA /* unittest_swift_naming.pb.swift in Sources */,
				9C8CDA1D1D7A28F600E207CA /* any_test.pb.swift in Sources */,
				9C8CDA1E1D7A28F600E207CA /* conformance.pb.swift in Sources */,
				9C8CDA1F1D7A28F600E207CA /* descriptor.pb.swift in Sources */,
				9C8CDA201D7A28F600E207CA /* TestHelpers.swift in Sources */,
				9C8CDA211D7A28F600E207CA /* map_unittest.pb.swift in Sources */,
				9C8CDA221D7A28F600E207CA /* map_unittest_proto3.pb.swift in Sources */,
				9C8CDA231D7A28F600E207CA /* Test_AllTypes.swift in Sources */,
				9C8CDA241D7A28F600E207CA /* Test_AllTypes_Proto3.swift in Sources */,
				9C8CDA251D7A28F600E207CA /* Test_Any.swift in Sources */,
				9C8CDA261D7A28F600E207CA /* Test_Api.swift in Sources */,
				9C8CDA271D7A28F600E207CA /* Test_Conformance.swift in Sources */,
				9C8CDA281D7A28F600E207CA /* Test_Descriptor.swift in Sources */,
				9C8CDA291D7A28F600E207CA /* Test_Duration.swift in Sources */,
				9C8CDA2A1D7A28F600E207CA /* Test_Empty.swift in Sources */,
				F44F94441DBFE0BF00BC5B85 /* Test_OneofFields_Access_Proto3.swift in Sources */,
				9C8CDA2B1D7A28F600E207CA /* Test_Enum.swift in Sources */,
				9C8CDA2C1D7A28F600E207CA /* Test_Extensions.swift in Sources */,
				9C8CDA2D1D7A28F600E207CA /* Test_ExtremeDefaultValues.swift in Sources */,
				9C8CDA2E1D7A28F600E207CA /* Test_FieldMask.swift in Sources */,
				9C8CDA2F1D7A28F600E207CA /* Test_FieldOrdering.swift in Sources */,
				9C8CDA301D7A28F600E207CA /* Test_JSON.swift in Sources */,
				9C8CDA311D7A28F600E207CA /* Test_JSON_Conformance.swift in Sources */,
				9C8CDA321D7A28F600E207CA /* Test_JSON_Group.swift in Sources */,
				9C8CDA331D7A28F600E207CA /* Test_JSON_Scanner.swift in Sources */,
				9C8CDA341D7A28F600E207CA /* Test_Map.swift in Sources */,
				9C8CDA351D7A28F600E207CA /* Test_Map_JSON.swift in Sources */,
				9C8CDA361D7A28F600E207CA /* Test_Packed.swift in Sources */,
				9C8CDA371D7A28F600E207CA /* Test_ParsingMerge.swift in Sources */,
				9C8CDA381D7A28F600E207CA /* Test_Performance.swift in Sources */,
				9C8CDA391D7A28F600E207CA /* Test_ReallyLargeTagNumber.swift in Sources */,
				9C8CDA3A1D7A28F600E207CA /* Test_RecursiveMap.swift in Sources */,
				9C8CDA3B1D7A28F600E207CA /* Test_Required.swift in Sources */,
				9C8CDA3C1D7A28F600E207CA /* Test_Reserved.swift in Sources */,
				9C8CDA3D1D7A28F600E207CA /* Test_Struct.swift in Sources */,
				AAEA52211DA5BB81003F318F /* ProtobufMessage+UInt8ArrayHelpers.swift in Sources */,
				9C8CDA3E1D7A28F600E207CA /* Test_Timestamp.swift in Sources */,
				9C8CDA3F1D7A28F600E207CA /* Test_Type.swift in Sources */,
				9C8CDA401D7A28F600E207CA /* Test_Unknown_proto2.swift in Sources */,
				9C8CDA411D7A28F600E207CA /* Test_Unknown_proto3.swift in Sources */,
				9C8CDA421D7A28F600E207CA /* Test_Wrappers.swift in Sources */,
				F44F94491DBFF18000BC5B85 /* Test_MapFields_Access_Proto2.swift in Sources */,
				9C8CDA431D7A28F600E207CA /* unittest.pb.swift in Sources */,
				9C8CDA441D7A28F600E207CA /* unittest_arena.pb.swift in Sources */,
				9C8CDA451D7A28F600E207CA /* unittest_custom_options.pb.swift in Sources */,
				9C8CDA461D7A28F600E207CA /* unittest_drop_unknown_fields.pb.swift in Sources */,
				9C8CDA471D7A28F600E207CA /* unittest_embed_optimize_for.pb.swift in Sources */,
				9C8CDA481D7A28F600E207CA /* unittest_empty.pb.swift in Sources */,
				BCCA0E7B1DB124B900957D74 /* Test_Text_proto3.swift in Sources */,
				9C8CDA491D7A28F600E207CA /* unittest_import.pb.swift in Sources */,
				9C8CDA4A1D7A28F600E207CA /* unittest_import_lite.pb.swift in Sources */,
				9C8CDA4B1D7A28F600E207CA /* unittest_import_proto3.pb.swift in Sources */,
				9C8CDA4C1D7A28F600E207CA /* unittest_import_public.pb.swift in Sources */,
				F44F943B1DBFBB7500BC5B85 /* Test_BasicFields_Access_Proto3.swift in Sources */,
				9C8CDA4D1D7A28F600E207CA /* unittest_import_public_lite.pb.swift in Sources */,
				9C8CDA4E1D7A28F600E207CA /* unittest_import_public_proto3.pb.swift in Sources */,
				9C8CDA4F1D7A28F600E207CA /* unittest_lite.pb.swift in Sources */,
				F4D3154A1DEC811B005D4A80 /* unittest_swift_extension3.pb.swift in Sources */,
				9C8CDA501D7A28F600E207CA /* unittest_lite_imports_nonlite.pb.swift in Sources */,
				9C8CDA511D7A28F600E207CA /* unittest_mset.pb.swift in Sources */,
				9C8CDA521D7A28F600E207CA /* unittest_mset_wire_format.pb.swift in Sources */,
				9C8CDA531D7A28F600E207CA /* unittest_no_arena.pb.swift in Sources */,
				F4D315551DECA0EA005D4A80 /* unittest_swift_extension4.pb.swift in Sources */,
				9C8CDA541D7A28F600E207CA /* unittest_no_arena_import.pb.swift in Sources */,
				AA6CF6F61DB6D228007DF26B /* Test_Enum_Proto2.swift in Sources */,
				F44F94361DBF9AEA00BC5B85 /* Test_BasicFields_Access_Proto2.swift in Sources */,
				9C8CDA551D7A28F600E207CA /* unittest_no_arena_lite.pb.swift in Sources */,
				9C8CDA561D7A28F600E207CA /* unittest_no_field_presence.pb.swift in Sources */,
				9C8CDA571D7A28F600E207CA /* unittest_no_generic_services.pb.swift in Sources */,
				9C8CDA581D7A28F600E207CA /* unittest_optimize_for.pb.swift in Sources */,
				9C8CDA591D7A28F600E207CA /* unittest_preserve_unknown_enum.pb.swift in Sources */,
				F4D315491DEC811B005D4A80 /* unittest_swift_extension2.pb.swift in Sources */,
				9C8CDA5A1D7A28F600E207CA /* unittest_preserve_unknown_enum2.pb.swift in Sources */,
				9C8CDA5B1D7A28F600E207CA /* unittest_proto3.pb.swift in Sources */,
				9C8CDA5C1D7A28F600E207CA /* unittest_proto3_arena.pb.swift in Sources */,
				9C8CDA5D1D7A28F600E207CA /* unittest_swift_all_required_types.pb.swift in Sources */,
				9C8CDA5E1D7A28F600E207CA /* unittest_swift_cycle.pb.swift in Sources */,
				9C8CDA5F1D7A28F600E207CA /* unittest_swift_enum.pb.swift in Sources */,
				9C8CDA601D7A28F600E207CA /* unittest_swift_enum_optional_default.pb.swift in Sources */,
				9C8CDA611D7A28F600E207CA /* unittest_swift_extension.pb.swift in Sources */,
				9C8CDA621D7A28F600E207CA /* unittest_swift_fieldorder.pb.swift in Sources */,
				9C8CDA631D7A28F600E207CA /* unittest_swift_groups.pb.swift in Sources */,
				F44F944E1DBFF8DC00BC5B85 /* Test_MapFields_Access_Proto3.swift in Sources */,
				9C8CDA651D7A28F600E207CA /* unittest_swift_performance.pb.swift in Sources */,
				9C8CDA661D7A28F600E207CA /* unittest_swift_reserved.pb.swift in Sources */,
				9C8CDA671D7A28F600E207CA /* unittest_swift_runtime_proto2.pb.swift in Sources */,
				F44F943F1DBFC2CF00BC5B85 /* Test_OneofFields_Access_Proto2.swift in Sources */,
				9C8CDA681D7A28F600E207CA /* unittest_swift_runtime_proto3.pb.swift in Sources */,
				9C8CDA691D7A28F600E207CA /* unittest_swift_startup.pb.swift in Sources */,
				9C8CDA6A1D7A28F600E207CA /* unittest_well_known_types.pb.swift in Sources */,
			);
			runOnlyForDeploymentPostprocessing = 0;
		};
		BD12FD311D767BA0001815C7 /* Sources */ = {
			isa = PBXSourcesBuildPhase;
			buildActionMask = 2147483647;
			files = (
				BCCA0E721DB1212500957D74 /* TextTypeAdditions.swift in Sources */,
				9C75F89A1DDD3F1E005CCFF2 /* JSONToken.swift in Sources */,
				9C2F237B1D7780D1008524F2 /* api.pb.swift in Sources */,
				9C2F237C1D7780D1008524F2 /* duration.pb.swift in Sources */,
				BCCA0E6F1DB1211E00957D74 /* TextEncoder.swift in Sources */,
				9C2F237D1D7780D1008524F2 /* empty.pb.swift in Sources */,
				9C75F89F1DDD3FA3005CCFF2 /* JSONScanner.swift in Sources */,
				9C2F237E1D7780D1008524F2 /* field_mask.pb.swift in Sources */,
				9C2F237F1D7780D1008524F2 /* Google_Protobuf_Any.swift in Sources */,
				9C2F23801D7780D1008524F2 /* Google_Protobuf_Duration_Extensions.swift in Sources */,
				9C2F23811D7780D1008524F2 /* Google_Protobuf_FieldMask_Extensions.swift in Sources */,
				AA28A4AD1DA454DA00C866D9 /* ProtobufEncodingSizeVisitor.swift in Sources */,
				9C2F23821D7780D1008524F2 /* Google_Protobuf_Struct.swift in Sources */,
				9C2F23831D7780D1008524F2 /* Google_Protobuf_Timestamp_Extensions.swift in Sources */,
				9C2F23851D7780D1008524F2 /* ProtobufDecoder.swift in Sources */,
				9C2F23861D7780D1008524F2 /* ProtobufEncoder.swift in Sources */,
				9C2F23871D7780D1008524F2 /* ProtobufTypeAdditions.swift in Sources */,
				9C2F23881D7780D1008524F2 /* DebugDescriptionVisitor.swift in Sources */,
				9C2F23891D7780D1008524F2 /* Enum.swift in Sources */,
				9C2F238A1D7780D1008524F2 /* Errors.swift in Sources */,
				9C2F238B1D7780D1008524F2 /* ExtensionFields.swift in Sources */,
				9C75F88B1DDD30A5005CCFF2 /* ExtensionFieldValueSet.swift in Sources */,
				9C2F238C1D7780D1008524F2 /* MessageExtension.swift in Sources */,
				9C2F238D1D7780D1008524F2 /* FieldDecoder.swift in Sources */,
				9C2F238F1D7780D1008524F2 /* HashVisitor.swift in Sources */,
				9C2F23901D7780D1008524F2 /* JSONDecoder.swift in Sources */,
				AAF2ED401DEF4D94007B510F /* ProtoNameProviding.swift in Sources */,
				AAF2ED3B1DEF3FBC007B510F /* FieldNameMap.swift in Sources */,
				AA05BF501DAEB7E800619042 /* FieldTag.swift in Sources */,
				9C75F8A41DDD44A1005CCFF2 /* Map.swift in Sources */,
				AA28A4AA1DA40B0900C866D9 /* Varint.swift in Sources */,
				9C2F23911D7780D1008524F2 /* JSONEncoder.swift in Sources */,
				9C2F23921D7780D1008524F2 /* JSONTypeAdditions.swift in Sources */,
				AAEA52771DA832A8003F318F /* wrappers.pb.swift in Sources */,
				9C2F23931D7780D1008524F2 /* Message.swift in Sources */,
				9C2F23941D7780D1008524F2 /* MirrorVisitor.swift in Sources */,
				9C2F23951D7780D1008524F2 /* OneofEnum.swift in Sources */,
				9C2F23981D7780D1008524F2 /* FieldTypes.swift in Sources */,
				9C2F23991D7780D1008524F2 /* UnknownStorage.swift in Sources */,
				9C75F8861DDD3045005CCFF2 /* ExtensionSet.swift in Sources */,
				9C75F8811DDBE0FC005CCFF2 /* Visitor.swift in Sources */,
				AAF2ED451DEF6C48007B510F /* ProtoNameResolvers.swift in Sources */,
				BCCA0E6C1DB1211900957D74 /* TextDecoder.swift in Sources */,
				9C2F239B1D7780D1008524F2 /* source_context.pb.swift in Sources */,
				9C2F239C1D7780D1008524F2 /* timestamp.pb.swift in Sources */,
				AA28A4A71DA30E5900C866D9 /* ZigZag.swift in Sources */,
				9C2F239D1D7780D1008524F2 /* type.pb.swift in Sources */,
				9C75F8951DDD3D20005CCFF2 /* ProtobufEncodingVisitor.swift in Sources */,
				AA05BF4B1DAEB7E400619042 /* WireFormat.swift in Sources */,
				F44F93691DAD7FA500BC5B85 /* Google_Protobuf_Wrappers+Extensions.swift in Sources */,
				9C75F8901DDD3108005CCFF2 /* ExtensibleMessage.swift in Sources */,
			);
			runOnlyForDeploymentPostprocessing = 0;
		};
		CompilePhase_Protobuf /* Sources */ = {
			isa = PBXSourcesBuildPhase;
			buildActionMask = 0;
			files = (
				BCCA0E6B1DB1210E00957D74 /* TextTypeAdditions.swift in Sources */,
				9C75F8991DDD3F1E005CCFF2 /* JSONToken.swift in Sources */,
				__src_cc_ref_Sources/Protobuf/api.pb.swift /* api.pb.swift in Sources */,
				__src_cc_ref_Sources/Protobuf/duration.pb.swift /* duration.pb.swift in Sources */,
				BCCA0E6A1DB1210E00957D74 /* TextEncoder.swift in Sources */,
				__src_cc_ref_Sources/Protobuf/empty.pb.swift /* empty.pb.swift in Sources */,
				9C75F89E1DDD3FA3005CCFF2 /* JSONScanner.swift in Sources */,
				__src_cc_ref_Sources/Protobuf/field_mask.pb.swift /* field_mask.pb.swift in Sources */,
				__src_cc_ref_Sources/Protobuf/Google_Protobuf_Any.swift /* Google_Protobuf_Any.swift in Sources */,
				__src_cc_ref_Sources/Protobuf/Google_Protobuf_Duration_Extensions.swift /* Google_Protobuf_Duration_Extensions.swift in Sources */,
				__src_cc_ref_Sources/Protobuf/Google_Protobuf_FieldMask_Extensions.swift /* Google_Protobuf_FieldMask_Extensions.swift in Sources */,
				AA28A4AC1DA454DA00C866D9 /* ProtobufEncodingSizeVisitor.swift in Sources */,
				__src_cc_ref_Sources/Protobuf/Google_Protobuf_Struct.swift /* Google_Protobuf_Struct.swift in Sources */,
				__src_cc_ref_Sources/Protobuf/Google_Protobuf_Timestamp_Extensions.swift /* Google_Protobuf_Timestamp_Extensions.swift in Sources */,
				__src_cc_ref_Sources/Protobuf/ProtobufBinaryDecoding.swift /* ProtobufDecoder.swift in Sources */,
				__src_cc_ref_Sources/Protobuf/ProtobufBinaryEncoding.swift /* ProtobufEncoder.swift in Sources */,
				AAEA52741DA80DEA003F318F /* wrappers.pb.swift in Sources */,
				__src_cc_ref_Sources/Protobuf/ProtobufBinaryTypes.swift /* ProtobufTypeAdditions.swift in Sources */,
				__src_cc_ref_Sources/Protobuf/ProtobufDebugDescription.swift /* DebugDescriptionVisitor.swift in Sources */,
				__src_cc_ref_Sources/Protobuf/ProtobufEnum.swift /* Enum.swift in Sources */,
				__src_cc_ref_Sources/Protobuf/ProtobufError.swift /* Errors.swift in Sources */,
				9C75F88A1DDD30A5005CCFF2 /* ExtensionFieldValueSet.swift in Sources */,
				__src_cc_ref_Sources/Protobuf/ProtobufExtensionFields.swift /* ExtensionFields.swift in Sources */,
				__src_cc_ref_Sources/Protobuf/ProtobufExtensions.swift /* MessageExtension.swift in Sources */,
				__src_cc_ref_Sources/Protobuf/ProtobufFieldDecoder.swift /* FieldDecoder.swift in Sources */,
				__src_cc_ref_Sources/Protobuf/ProtobufHash.swift /* HashVisitor.swift in Sources */,
				AAF2ED3F1DEF4D94007B510F /* ProtoNameProviding.swift in Sources */,
				AAF2ED3A1DEF3FBC007B510F /* FieldNameMap.swift in Sources */,
				9CEB0D681DF5E934002D80F0 /* TextEncodingVisitor.swift in Sources */,
				AA05BF4F1DAEB7E800619042 /* FieldTag.swift in Sources */,
				9C75F8A31DDD44A1005CCFF2 /* Map.swift in Sources */,
				__src_cc_ref_Sources/Protobuf/ProtobufJSONDecoding.swift /* JSONDecoder.swift in Sources */,
				AAEA52721DA80DD4003F318F /* Google_Protobuf_Wrappers+Extensions.swift in Sources */,
				AA28A4A91DA40B0900C866D9 /* Varint.swift in Sources */,
				__src_cc_ref_Sources/Protobuf/ProtobufJSONEncoding.swift /* JSONEncoder.swift in Sources */,
				__src_cc_ref_Sources/Protobuf/ProtobufJSONTypes.swift /* JSONTypeAdditions.swift in Sources */,
				__src_cc_ref_Sources/Protobuf/ProtobufMessage.swift /* Message.swift in Sources */,
				__src_cc_ref_Sources/Protobuf/ProtobufMirror.swift /* MirrorVisitor.swift in Sources */,
				__src_cc_ref_Sources/Protobuf/ProtobufOneof.swift /* OneofEnum.swift in Sources */,
				__src_cc_ref_Sources/Protobuf/ProtobufTypes.swift /* FieldTypes.swift in Sources */,
				9C75F8851DDD3045005CCFF2 /* ExtensionSet.swift in Sources */,
				__src_cc_ref_Sources/Protobuf/ProtobufUnknown.swift /* UnknownStorage.swift in Sources */,
				9C75F8801DDBE0DE005CCFF2 /* Visitor.swift in Sources */,
				9CEB0D6C1DF5F921002D80F0 /* TextScanner.swift in Sources */,
				AAF2ED441DEF6C48007B510F /* ProtoNameResolvers.swift in Sources */,
				BCCA0E691DB1210E00957D74 /* TextDecoder.swift in Sources */,
				__src_cc_ref_Sources/Protobuf/source_context.pb.swift /* source_context.pb.swift in Sources */,
				__src_cc_ref_Sources/Protobuf/timestamp.pb.swift /* timestamp.pb.swift in Sources */,
				9CEB0D6A1DF5E99E002D80F0 /* TextToken.swift in Sources */,
				AA28A4A61DA30E5900C866D9 /* ZigZag.swift in Sources */,
				9C75F8941DDD3D20005CCFF2 /* ProtobufEncodingVisitor.swift in Sources */,
				AA05BF4A1DAEB7E400619042 /* WireFormat.swift in Sources */,
				__src_cc_ref_Sources/Protobuf/type.pb.swift /* type.pb.swift in Sources */,
				9C75F88F1DDD3108005CCFF2 /* ExtensibleMessage.swift in Sources */,
			);
			runOnlyForDeploymentPostprocessing = 0;
		};
		CompilePhase_ProtobufTestSuite /* Sources */ = {
			isa = PBXSourcesBuildPhase;
			buildActionMask = 0;
			files = (
				__src_cc_ref_Tests/ProtobufTests/unittest_swift_naming.pb.swift /* unittest_swift_naming.pb.swift in Sources */,
				__src_cc_ref_Tests/ProtobufTests/any_test.pb.swift /* any_test.pb.swift in Sources */,
				__src_cc_ref_Tests/ProtobufTests/conformance.pb.swift /* conformance.pb.swift in Sources */,
				9C2F237A1D77807E008524F2 /* descriptor.pb.swift in Sources */,
				__src_cc_ref_Tests/ProtobufTests/TestHelpers.swift /* TestHelpers.swift in Sources */,
				__src_cc_ref_Tests/ProtobufTests/map_unittest.pb.swift /* map_unittest.pb.swift in Sources */,
				__src_cc_ref_Tests/ProtobufTests/map_unittest_proto3.pb.swift /* map_unittest_proto3.pb.swift in Sources */,
				__src_cc_ref_Tests/ProtobufTests/Test_AllTypes.swift /* Test_AllTypes.swift in Sources */,
				__src_cc_ref_Tests/ProtobufTests/Test_AllTypes_Proto3.swift /* Test_AllTypes_Proto3.swift in Sources */,
				__src_cc_ref_Tests/ProtobufTests/Test_Any.swift /* Test_Any.swift in Sources */,
				__src_cc_ref_Tests/ProtobufTests/Test_Api.swift /* Test_Api.swift in Sources */,
				__src_cc_ref_Tests/ProtobufTests/Test_Conformance.swift /* Test_Conformance.swift in Sources */,
				__src_cc_ref_Tests/ProtobufTests/Test_Descriptor.swift /* Test_Descriptor.swift in Sources */,
				__src_cc_ref_Tests/ProtobufTests/Test_Duration.swift /* Test_Duration.swift in Sources */,
				__src_cc_ref_Tests/ProtobufTests/Test_Empty.swift /* Test_Empty.swift in Sources */,
				F44F94431DBFE0BE00BC5B85 /* Test_OneofFields_Access_Proto3.swift in Sources */,
				__src_cc_ref_Tests/ProtobufTests/Test_Enum.swift /* Test_Enum.swift in Sources */,
				__src_cc_ref_Tests/ProtobufTests/Test_Extensions.swift /* Test_Extensions.swift in Sources */,
				__src_cc_ref_Tests/ProtobufTests/Test_ExtremeDefaultValues.swift /* Test_ExtremeDefaultValues.swift in Sources */,
				__src_cc_ref_Tests/ProtobufTests/Test_FieldMask.swift /* Test_FieldMask.swift in Sources */,
				__src_cc_ref_Tests/ProtobufTests/Test_FieldOrdering.swift /* Test_FieldOrdering.swift in Sources */,
				__src_cc_ref_Tests/ProtobufTests/Test_JSON.swift /* Test_JSON.swift in Sources */,
				__src_cc_ref_Tests/ProtobufTests/Test_JSON_Conformance.swift /* Test_JSON_Conformance.swift in Sources */,
				__src_cc_ref_Tests/ProtobufTests/Test_JSON_Group.swift /* Test_JSON_Group.swift in Sources */,
				__src_cc_ref_Tests/ProtobufTests/Test_JSON_Scanner.swift /* Test_JSON_Scanner.swift in Sources */,
				__src_cc_ref_Tests/ProtobufTests/Test_Map.swift /* Test_Map.swift in Sources */,
				__src_cc_ref_Tests/ProtobufTests/Test_Map_JSON.swift /* Test_Map_JSON.swift in Sources */,
				__src_cc_ref_Tests/ProtobufTests/Test_Packed.swift /* Test_Packed.swift in Sources */,
				__src_cc_ref_Tests/ProtobufTests/Test_ParsingMerge.swift /* Test_ParsingMerge.swift in Sources */,
				__src_cc_ref_Tests/ProtobufTests/Test_Performance.swift /* Test_Performance.swift in Sources */,
				__src_cc_ref_Tests/ProtobufTests/Test_ReallyLargeTagNumber.swift /* Test_ReallyLargeTagNumber.swift in Sources */,
				__src_cc_ref_Tests/ProtobufTests/Test_RecursiveMap.swift /* Test_RecursiveMap.swift in Sources */,
				__src_cc_ref_Tests/ProtobufTests/Test_Required.swift /* Test_Required.swift in Sources */,
				__src_cc_ref_Tests/ProtobufTests/Test_Reserved.swift /* Test_Reserved.swift in Sources */,
				__src_cc_ref_Tests/ProtobufTests/Test_Struct.swift /* Test_Struct.swift in Sources */,
				AAEA52201DA5BB81003F318F /* ProtobufMessage+UInt8ArrayHelpers.swift in Sources */,
				__src_cc_ref_Tests/ProtobufTests/Test_Timestamp.swift /* Test_Timestamp.swift in Sources */,
				__src_cc_ref_Tests/ProtobufTests/Test_Type.swift /* Test_Type.swift in Sources */,
				__src_cc_ref_Tests/ProtobufTests/Test_Unknown_proto2.swift /* Test_Unknown_proto2.swift in Sources */,
				__src_cc_ref_Tests/ProtobufTests/Test_Unknown_proto3.swift /* Test_Unknown_proto3.swift in Sources */,
				__src_cc_ref_Tests/ProtobufTests/Test_Wrappers.swift /* Test_Wrappers.swift in Sources */,
				F44F94481DBFF17F00BC5B85 /* Test_MapFields_Access_Proto2.swift in Sources */,
				__src_cc_ref_Tests/ProtobufTests/unittest.pb.swift /* unittest.pb.swift in Sources */,
				__src_cc_ref_Tests/ProtobufTests/unittest_arena.pb.swift /* unittest_arena.pb.swift in Sources */,
				__src_cc_ref_Tests/ProtobufTests/unittest_custom_options.pb.swift /* unittest_custom_options.pb.swift in Sources */,
				__src_cc_ref_Tests/ProtobufTests/unittest_drop_unknown_fields.pb.swift /* unittest_drop_unknown_fields.pb.swift in Sources */,
				__src_cc_ref_Tests/ProtobufTests/unittest_embed_optimize_for.pb.swift /* unittest_embed_optimize_for.pb.swift in Sources */,
				__src_cc_ref_Tests/ProtobufTests/unittest_empty.pb.swift /* unittest_empty.pb.swift in Sources */,
				BCCA0E7A1DB124B800957D74 /* Test_Text_proto3.swift in Sources */,
				__src_cc_ref_Tests/ProtobufTests/unittest_import.pb.swift /* unittest_import.pb.swift in Sources */,
				__src_cc_ref_Tests/ProtobufTests/unittest_import_lite.pb.swift /* unittest_import_lite.pb.swift in Sources */,
				__src_cc_ref_Tests/ProtobufTests/unittest_import_proto3.pb.swift /* unittest_import_proto3.pb.swift in Sources */,
				__src_cc_ref_Tests/ProtobufTests/unittest_import_public.pb.swift /* unittest_import_public.pb.swift in Sources */,
				F44F943A1DBFBB7400BC5B85 /* Test_BasicFields_Access_Proto3.swift in Sources */,
				__src_cc_ref_Tests/ProtobufTests/unittest_import_public_lite.pb.swift /* unittest_import_public_lite.pb.swift in Sources */,
				__src_cc_ref_Tests/ProtobufTests/unittest_import_public_proto3.pb.swift /* unittest_import_public_proto3.pb.swift in Sources */,
				__src_cc_ref_Tests/ProtobufTests/unittest_lite.pb.swift /* unittest_lite.pb.swift in Sources */,
				F4D315481DEC8117005D4A80 /* unittest_swift_extension3.pb.swift in Sources */,
				__src_cc_ref_Tests/ProtobufTests/unittest_lite_imports_nonlite.pb.swift /* unittest_lite_imports_nonlite.pb.swift in Sources */,
				__src_cc_ref_Tests/ProtobufTests/unittest_mset.pb.swift /* unittest_mset.pb.swift in Sources */,
				__src_cc_ref_Tests/ProtobufTests/unittest_mset_wire_format.pb.swift /* unittest_mset_wire_format.pb.swift in Sources */,
				__src_cc_ref_Tests/ProtobufTests/unittest_no_arena.pb.swift /* unittest_no_arena.pb.swift in Sources */,
				F4D315541DECA0EA005D4A80 /* unittest_swift_extension4.pb.swift in Sources */,
				__src_cc_ref_Tests/ProtobufTests/unittest_no_arena_import.pb.swift /* unittest_no_arena_import.pb.swift in Sources */,
				AA6CF6F51DB6D227007DF26B /* Test_Enum_Proto2.swift in Sources */,
				F44F94351DBF9AEA00BC5B85 /* Test_BasicFields_Access_Proto2.swift in Sources */,
				__src_cc_ref_Tests/ProtobufTests/unittest_no_arena_lite.pb.swift /* unittest_no_arena_lite.pb.swift in Sources */,
				__src_cc_ref_Tests/ProtobufTests/unittest_no_field_presence.pb.swift /* unittest_no_field_presence.pb.swift in Sources */,
				__src_cc_ref_Tests/ProtobufTests/unittest_no_generic_services.pb.swift /* unittest_no_generic_services.pb.swift in Sources */,
				__src_cc_ref_Tests/ProtobufTests/unittest_optimize_for.pb.swift /* unittest_optimize_for.pb.swift in Sources */,
				__src_cc_ref_Tests/ProtobufTests/unittest_preserve_unknown_enum.pb.swift /* unittest_preserve_unknown_enum.pb.swift in Sources */,
				F4D315471DEC8117005D4A80 /* unittest_swift_extension2.pb.swift in Sources */,
				__src_cc_ref_Tests/ProtobufTests/unittest_preserve_unknown_enum2.pb.swift /* unittest_preserve_unknown_enum2.pb.swift in Sources */,
				__src_cc_ref_Tests/ProtobufTests/unittest_proto3.pb.swift /* unittest_proto3.pb.swift in Sources */,
				__src_cc_ref_Tests/ProtobufTests/unittest_proto3_arena.pb.swift /* unittest_proto3_arena.pb.swift in Sources */,
				__src_cc_ref_Tests/ProtobufTests/unittest_swift_all_required_types.pb.swift /* unittest_swift_all_required_types.pb.swift in Sources */,
				__src_cc_ref_Tests/ProtobufTests/unittest_swift_cycle.pb.swift /* unittest_swift_cycle.pb.swift in Sources */,
				__src_cc_ref_Tests/ProtobufTests/unittest_swift_enum.pb.swift /* unittest_swift_enum.pb.swift in Sources */,
				__src_cc_ref_Tests/ProtobufTests/unittest_swift_enum_optional_default.pb.swift /* unittest_swift_enum_optional_default.pb.swift in Sources */,
				__src_cc_ref_Tests/ProtobufTests/unittest_swift_extension.pb.swift /* unittest_swift_extension.pb.swift in Sources */,
				__src_cc_ref_Tests/ProtobufTests/unittest_swift_fieldorder.pb.swift /* unittest_swift_fieldorder.pb.swift in Sources */,
				__src_cc_ref_Tests/ProtobufTests/unittest_swift_groups.pb.swift /* unittest_swift_groups.pb.swift in Sources */,
				F44F944D1DBFF8DB00BC5B85 /* Test_MapFields_Access_Proto3.swift in Sources */,
				__src_cc_ref_Tests/ProtobufTests/unittest_swift_performance.pb.swift /* unittest_swift_performance.pb.swift in Sources */,
				__src_cc_ref_Tests/ProtobufTests/unittest_swift_reserved.pb.swift /* unittest_swift_reserved.pb.swift in Sources */,
				__src_cc_ref_Tests/ProtobufTests/unittest_swift_runtime_proto2.pb.swift /* unittest_swift_runtime_proto2.pb.swift in Sources */,
				F44F943E1DBFC2CF00BC5B85 /* Test_OneofFields_Access_Proto2.swift in Sources */,
				__src_cc_ref_Tests/ProtobufTests/unittest_swift_runtime_proto3.pb.swift /* unittest_swift_runtime_proto3.pb.swift in Sources */,
				__src_cc_ref_Tests/ProtobufTests/unittest_swift_startup.pb.swift /* unittest_swift_startup.pb.swift in Sources */,
				__src_cc_ref_Tests/ProtobufTests/unittest_well_known_types.pb.swift /* unittest_well_known_types.pb.swift in Sources */,
			);
			runOnlyForDeploymentPostprocessing = 0;
		};
		F44F936A1DAEA53900BC5B85 /* Sources */ = {
			isa = PBXSourcesBuildPhase;
			buildActionMask = 2147483647;
			files = (
				BCCA0E731DB1212500957D74 /* TextTypeAdditions.swift in Sources */,
				9C75F89B1DDD3F1E005CCFF2 /* JSONToken.swift in Sources */,
				F44F93821DAEA76700BC5B85 /* ProtobufEncoder.swift in Sources */,
				F44F93961DAEA76700BC5B85 /* timestamp.pb.swift in Sources */,
				BCCA0E701DB1211F00957D74 /* TextEncoder.swift in Sources */,
				F44F93951DAEA76700BC5B85 /* source_context.pb.swift in Sources */,
				9C75F8A01DDD3FA3005CCFF2 /* JSONScanner.swift in Sources */,
				F44F939A1DAEA76700BC5B85 /* ZigZag.swift in Sources */,
				F44F93971DAEA76700BC5B85 /* type.pb.swift in Sources */,
				F44F937F1DAEA76700BC5B85 /* Google_Protobuf_Timestamp_Extensions.swift in Sources */,
				F44F938E1DAEA76700BC5B85 /* JSONTypeAdditions.swift in Sources */,
				F44F93801DAEA76700BC5B85 /* Google_Protobuf_Wrappers+Extensions.swift in Sources */,
				F44F938C1DAEA76700BC5B85 /* JSONDecoder.swift in Sources */,
				F44F93901DAEA76700BC5B85 /* MirrorVisitor.swift in Sources */,
				F44F93911DAEA76700BC5B85 /* OneofEnum.swift in Sources */,
				F44F938F1DAEA76700BC5B85 /* Message.swift in Sources */,
				F44F93861DAEA76700BC5B85 /* Enum.swift in Sources */,
				F44F938A1DAEA76700BC5B85 /* FieldDecoder.swift in Sources */,
				F44F93851DAEA76700BC5B85 /* DebugDescriptionVisitor.swift in Sources */,
				F44F938D1DAEA76700BC5B85 /* JSONEncoder.swift in Sources */,
				F44F938B1DAEA76700BC5B85 /* HashVisitor.swift in Sources */,
				9C75F88C1DDD30A5005CCFF2 /* ExtensionFieldValueSet.swift in Sources */,
				AAF2ED411DEF4D94007B510F /* ProtoNameProviding.swift in Sources */,
				AAF2ED3C1DEF3FBC007B510F /* FieldNameMap.swift in Sources */,
				F44F937E1DAEA76700BC5B85 /* Google_Protobuf_Struct.swift in Sources */,
				F44F93941DAEA76700BC5B85 /* UnknownStorage.swift in Sources */,
				9C75F8821DDBE10D005CCFF2 /* Visitor.swift in Sources */,
				F44F93781DAEA76700BC5B85 /* duration.pb.swift in Sources */,
				AA05BF511DAEB7E800619042 /* FieldTag.swift in Sources */,
				9C75F8A51DDD44A1005CCFF2 /* Map.swift in Sources */,
				F44F937A1DAEA76700BC5B85 /* field_mask.pb.swift in Sources */,
				F44F93831DAEA76700BC5B85 /* ProtobufEncodingSizeVisitor.swift in Sources */,
				F44F93841DAEA76700BC5B85 /* ProtobufTypeAdditions.swift in Sources */,
				F44F937B1DAEA76700BC5B85 /* Google_Protobuf_Any.swift in Sources */,
				F44F93991DAEA76700BC5B85 /* wrappers.pb.swift in Sources */,
				F44F93811DAEA76700BC5B85 /* ProtobufDecoder.swift in Sources */,
				AAF2ED461DEF6C48007B510F /* ProtoNameResolvers.swift in Sources */,
				F44F93981DAEA76700BC5B85 /* Varint.swift in Sources */,
				F44F937C1DAEA76700BC5B85 /* Google_Protobuf_Duration_Extensions.swift in Sources */,
				BCCA0E6D1DB1211A00957D74 /* TextDecoder.swift in Sources */,
				F44F93931DAEA76700BC5B85 /* FieldTypes.swift in Sources */,
				9C75F8871DDD3045005CCFF2 /* ExtensionSet.swift in Sources */,
				F44F93871DAEA76700BC5B85 /* Errors.swift in Sources */,
				F44F937D1DAEA76700BC5B85 /* Google_Protobuf_FieldMask_Extensions.swift in Sources */,
				F44F93771DAEA76700BC5B85 /* api.pb.swift in Sources */,
				F44F93791DAEA76700BC5B85 /* empty.pb.swift in Sources */,
				F44F93891DAEA76700BC5B85 /* MessageExtension.swift in Sources */,
				9C75F8961DDD3D20005CCFF2 /* ProtobufEncodingVisitor.swift in Sources */,
				AA05BF4C1DAEB7E400619042 /* WireFormat.swift in Sources */,
				F44F93881DAEA76700BC5B85 /* ExtensionFields.swift in Sources */,
				9C75F8911DDD3108005CCFF2 /* ExtensibleMessage.swift in Sources */,
			);
			runOnlyForDeploymentPostprocessing = 0;
		};
		F44F939B1DAEA7C500BC5B85 /* Sources */ = {
			isa = PBXSourcesBuildPhase;
			buildActionMask = 2147483647;
			files = (
				F44F93BD1DAEA8C900BC5B85 /* Test_FieldOrdering.swift in Sources */,
				F44F93C21DAEA8C900BC5B85 /* Test_Map_JSON.swift in Sources */,
				F44F93DD1DAEA8C900BC5B85 /* unittest_lite.pb.swift in Sources */,
				F44F93B31DAEA8C900BC5B85 /* Test_Any.swift in Sources */,
				F44F93B71DAEA8C900BC5B85 /* Test_Duration.swift in Sources */,
				F44F93DF1DAEA8C900BC5B85 /* unittest_mset.pb.swift in Sources */,
				F44F93D51DAEA8C900BC5B85 /* unittest_empty.pb.swift in Sources */,
				F44F93C11DAEA8C900BC5B85 /* Test_JSON.swift in Sources */,
				F44F93E21DAEA8C900BC5B85 /* unittest_no_arena.pb.swift in Sources */,
				F44F93EB1DAEA8C900BC5B85 /* unittest_swift_cycle.pb.swift in Sources */,
				F44F93C81DAEA8C900BC5B85 /* Test_RecursiveMap.swift in Sources */,
				F44F93D81DAEA8C900BC5B85 /* unittest_import_public_lite.pb.swift in Sources */,
				F44F93E01DAEA8C900BC5B85 /* unittest_no_arena_import.pb.swift in Sources */,
				F44F93B81DAEA8C900BC5B85 /* Test_Empty.swift in Sources */,
				F44F93B11DAEA8C900BC5B85 /* Test_AllTypes_Proto3.swift in Sources */,
				F44F94451DBFE0C000BC5B85 /* Test_OneofFields_Access_Proto3.swift in Sources */,
				F44F93DC1DAEA8C900BC5B85 /* unittest_lite_imports_nonlite.pb.swift in Sources */,
				F44F93F01DAEA8C900BC5B85 /* unittest_swift_groups.pb.swift in Sources */,
				F44F93AE1DAEA8C900BC5B85 /* map_unittest_proto3.pb.swift in Sources */,
				F44F93EE1DAEA8C900BC5B85 /* unittest_swift_extension.pb.swift in Sources */,
				F44F93D31DAEA8C900BC5B85 /* unittest_drop_unknown_fields.pb.swift in Sources */,
				F44F93BA1DAEA8C900BC5B85 /* Test_Extensions.swift in Sources */,
				F44F93B51DAEA8C900BC5B85 /* Test_Conformance.swift in Sources */,
				F44F93E71DAEA8C900BC5B85 /* unittest_preserve_unknown_enum2.pb.swift in Sources */,
				F44F93CD1DAEA8C900BC5B85 /* Test_Type.swift in Sources */,
				F44F93AB1DAEA8C900BC5B85 /* conformance.pb.swift in Sources */,
				F44F93E31DAEA8C900BC5B85 /* unittest_no_field_presence.pb.swift in Sources */,
				F44F93AA1DAEA8C900BC5B85 /* any_test.pb.swift in Sources */,
				F44F93AF1DAEA8C900BC5B85 /* map_unittest.pb.swift in Sources */,
				F44F93C91DAEA8C900BC5B85 /* Test_Required.swift in Sources */,
				F44F93D71DAEA8C900BC5B85 /* unittest_import_proto3.pb.swift in Sources */,
				F44F93D11DAEA8C900BC5B85 /* unittest_arena.pb.swift in Sources */,
				F44F93EC1DAEA8C900BC5B85 /* unittest_swift_enum_optional_default.pb.swift in Sources */,
				F44F93BB1DAEA8C900BC5B85 /* Test_ExtremeDefaultValues.swift in Sources */,
				F44F93EF1DAEA8C900BC5B85 /* unittest_swift_fieldorder.pb.swift in Sources */,
				F44F93F81DAEA8C900BC5B85 /* unittest.pb.swift in Sources */,
				F44F93E81DAEA8C900BC5B85 /* unittest_proto3_arena.pb.swift in Sources */,
				F44F93C01DAEA8C900BC5B85 /* Test_JSON_Scanner.swift in Sources */,
				F44F93F21DAEA8C900BC5B85 /* unittest_swift_performance.pb.swift in Sources */,
				F44F93B41DAEA8C900BC5B85 /* Test_Api.swift in Sources */,
				F44F93E41DAEA8C900BC5B85 /* unittest_no_generic_services.pb.swift in Sources */,
				F44F944A1DBFF18100BC5B85 /* Test_MapFields_Access_Proto2.swift in Sources */,
				F44F93CF1DAEA8C900BC5B85 /* Test_Unknown_proto3.swift in Sources */,
				F44F93AC1DAEA8C900BC5B85 /* descriptor.pb.swift in Sources */,
				F44F93C61DAEA8C900BC5B85 /* Test_Performance.swift in Sources */,
				F44F93D61DAEA8C900BC5B85 /* unittest_import_lite.pb.swift in Sources */,
				F44F93BE1DAEA8C900BC5B85 /* Test_JSON_Conformance.swift in Sources */,
				F44F93E11DAEA8C900BC5B85 /* unittest_no_arena_lite.pb.swift in Sources */,
				BCCA0E7C1DB124BA00957D74 /* Test_Text_proto3.swift in Sources */,
				F44F93CA1DAEA8C900BC5B85 /* Test_Reserved.swift in Sources */,
				F44F93BF1DAEA8C900BC5B85 /* Test_JSON_Group.swift in Sources */,
				F44F93E61DAEA8C900BC5B85 /* unittest_preserve_unknown_enum.pb.swift in Sources */,
				F44F93E51DAEA8C900BC5B85 /* unittest_optimize_for.pb.swift in Sources */,
				F44F943C1DBFBB7700BC5B85 /* Test_BasicFields_Access_Proto3.swift in Sources */,
				F44F93DB1DAEA8C900BC5B85 /* unittest_import.pb.swift in Sources */,
				F44F93D91DAEA8C900BC5B85 /* unittest_import_public_proto3.pb.swift in Sources */,
				F44F93BC1DAEA8C900BC5B85 /* Test_FieldMask.swift in Sources */,
				F4D3154C1DEC811C005D4A80 /* unittest_swift_extension3.pb.swift in Sources */,
				F44F93D41DAEA8C900BC5B85 /* unittest_embed_optimize_for.pb.swift in Sources */,
				F44F93C31DAEA8C900BC5B85 /* Test_Map.swift in Sources */,
				F44F93F71DAEA8C900BC5B85 /* unittest_well_known_types.pb.swift in Sources */,
				F44F93D01DAEA8C900BC5B85 /* Test_Wrappers.swift in Sources */,
				F4D315561DECA0EB005D4A80 /* unittest_swift_extension4.pb.swift in Sources */,
				F44F93DA1DAEA8C900BC5B85 /* unittest_import_public.pb.swift in Sources */,
				AA6CF6F71DB6D229007DF26B /* Test_Enum_Proto2.swift in Sources */,
				F44F94371DBF9AEA00BC5B85 /* Test_BasicFields_Access_Proto2.swift in Sources */,
				F44F93C71DAEA8C900BC5B85 /* Test_ReallyLargeTagNumber.swift in Sources */,
				F44F93C41DAEA8C900BC5B85 /* Test_Packed.swift in Sources */,
				F44F93B21DAEA8C900BC5B85 /* Test_AllTypes.swift in Sources */,
				F44F93EA1DAEA8C900BC5B85 /* unittest_swift_all_required_types.pb.swift in Sources */,
				F44F93B01DAEA8C900BC5B85 /* ProtobufMessage+UInt8ArrayHelpers.swift in Sources */,
				F4D3154B1DEC811C005D4A80 /* unittest_swift_extension2.pb.swift in Sources */,
				F44F93F41DAEA8C900BC5B85 /* unittest_swift_runtime_proto2.pb.swift in Sources */,
				F44F93CE1DAEA8C900BC5B85 /* Test_Unknown_proto2.swift in Sources */,
				F44F93AD1DAEA8C900BC5B85 /* TestHelpers.swift in Sources */,
				F44F93F61DAEA8C900BC5B85 /* unittest_swift_startup.pb.swift in Sources */,
				F44F93C51DAEA8C900BC5B85 /* Test_ParsingMerge.swift in Sources */,
				F44F93E91DAEA8C900BC5B85 /* unittest_proto3.pb.swift in Sources */,
				F44F93D21DAEA8C900BC5B85 /* unittest_custom_options.pb.swift in Sources */,
				F44F93B91DAEA8C900BC5B85 /* Test_Enum.swift in Sources */,
				F44F93DE1DAEA8C900BC5B85 /* unittest_mset_wire_format.pb.swift in Sources */,
				F44F93CB1DAEA8C900BC5B85 /* Test_Struct.swift in Sources */,
				F44F944F1DBFF8DC00BC5B85 /* Test_MapFields_Access_Proto3.swift in Sources */,
				F44F93CC1DAEA8C900BC5B85 /* Test_Timestamp.swift in Sources */,
				F44F93F31DAEA8C900BC5B85 /* unittest_swift_reserved.pb.swift in Sources */,
				F44F93B61DAEA8C900BC5B85 /* Test_Descriptor.swift in Sources */,
				F44F94401DBFC2CF00BC5B85 /* Test_OneofFields_Access_Proto2.swift in Sources */,
				F44F93F11DAEA8C900BC5B85 /* unittest_swift_naming.pb.swift in Sources */,
				F44F93F51DAEA8C900BC5B85 /* unittest_swift_runtime_proto3.pb.swift in Sources */,
				F44F93ED1DAEA8C900BC5B85 /* unittest_swift_enum.pb.swift in Sources */,
			);
			runOnlyForDeploymentPostprocessing = 0;
		};
		F44F93F91DAEB13F00BC5B85 /* Sources */ = {
			isa = PBXSourcesBuildPhase;
			buildActionMask = 2147483647;
			files = (
				BCCA0E741DB1212600957D74 /* TextTypeAdditions.swift in Sources */,
				9C75F89C1DDD3F1E005CCFF2 /* JSONToken.swift in Sources */,
				F44F94061DAEB23500BC5B85 /* api.pb.swift in Sources */,
<<<<<<< HEAD
				F44F94251DAEB23500BC5B85 /* timestamp.pb.swift in Sources */,
				BCCA0E711DB1212000957D74 /* TextEncoder.swift in Sources */,
				F44F94241DAEB23500BC5B85 /* source_context.pb.swift in Sources */,
				F44F94291DAEB23500BC5B85 /* ZigZag.swift in Sources */,
				F44F94261DAEB23500BC5B85 /* type.pb.swift in Sources */,
				F44F940E1DAEB23500BC5B85 /* Google_Protobuf_Timestamp_Extensions.swift in Sources */,
				F44F940F1DAEB23500BC5B85 /* Google_Protobuf_Wrappers+Extensions.swift in Sources */,
=======
				ECBC5C4B1DF6ABC500F658E8 /* timestamp.pb.swift in Sources */,
				ECBC5C501DF6ABC500F658E8 /* source_context.pb.swift in Sources */,
				ECBC5C4F1DF6ABC500F658E8 /* ZigZag.swift in Sources */,
				ECBC5C4E1DF6ABC500F658E8 /* type.pb.swift in Sources */,
				ECBC5C4D1DF6ABC500F658E8 /* Google_Protobuf_Timestamp_Extensions.swift in Sources */,
				ECBC5C491DF6ABC500F658E8 /* Google_Protobuf_Wrappers+Extensions.swift in Sources */,
>>>>>>> db15f71c
				AAF2ED421DEF4D94007B510F /* ProtoNameProviding.swift in Sources */,
				AAF2ED3D1DEF3FBC007B510F /* FieldNameMap.swift in Sources */,
				ECBC5C4A1DF6ABC500F658E8 /* Google_Protobuf_Struct.swift in Sources */,
				F44F94071DAEB23500BC5B85 /* duration.pb.swift in Sources */,
				F44F94081DAEB23500BC5B85 /* empty.pb.swift in Sources */,
				9C75F8A11DDD3FA3005CCFF2 /* JSONScanner.swift in Sources */,
				F44F94091DAEB23500BC5B85 /* field_mask.pb.swift in Sources */,
				AA05BF521DAEB7E800619042 /* FieldTag.swift in Sources */,
				F44F940A1DAEB23500BC5B85 /* Google_Protobuf_Any.swift in Sources */,
				ECBC5C511DF6ABC500F658E8 /* wrappers.pb.swift in Sources */,
				AAF2ED471DEF6C48007B510F /* ProtoNameResolvers.swift in Sources */,
				ECBC5C4C1DF6ABC500F658E8 /* Varint.swift in Sources */,
				F44F940B1DAEB23500BC5B85 /* Google_Protobuf_Duration_Extensions.swift in Sources */,
				BCCA0E6E1DB1211B00957D74 /* TextDecoder.swift in Sources */,
				F44F940C1DAEB23500BC5B85 /* Google_Protobuf_FieldMask_Extensions.swift in Sources */,
				F44F94101DAEB23500BC5B85 /* ProtobufDecoder.swift in Sources */,
				F44F94111DAEB23500BC5B85 /* ProtobufEncoder.swift in Sources */,
				F44F94121DAEB23500BC5B85 /* ProtobufEncodingSizeVisitor.swift in Sources */,
				F44F94131DAEB23500BC5B85 /* ProtobufTypeAdditions.swift in Sources */,
				F44F94141DAEB23500BC5B85 /* DebugDescriptionVisitor.swift in Sources */,
				F44F94151DAEB23500BC5B85 /* Enum.swift in Sources */,
				9C75F88D1DDD30A5005CCFF2 /* ExtensionFieldValueSet.swift in Sources */,
				F44F94161DAEB23500BC5B85 /* Errors.swift in Sources */,
				F44F94181DAEB23500BC5B85 /* MessageExtension.swift in Sources */,
				F44F94171DAEB23500BC5B85 /* ExtensionFields.swift in Sources */,
				F44F94191DAEB23500BC5B85 /* FieldDecoder.swift in Sources */,
				F44F941A1DAEB23500BC5B85 /* HashVisitor.swift in Sources */,
				9C75F8A61DDD44A1005CCFF2 /* Map.swift in Sources */,
				F44F941B1DAEB23500BC5B85 /* JSONDecoder.swift in Sources */,
				F44F941C1DAEB23500BC5B85 /* JSONEncoder.swift in Sources */,
				F44F941D1DAEB23500BC5B85 /* JSONTypeAdditions.swift in Sources */,
				F44F941E1DAEB23500BC5B85 /* Message.swift in Sources */,
				F44F941F1DAEB23500BC5B85 /* MirrorVisitor.swift in Sources */,
				F44F94201DAEB23500BC5B85 /* OneofEnum.swift in Sources */,
				F44F94221DAEB23500BC5B85 /* FieldTypes.swift in Sources */,
				F44F94231DAEB23500BC5B85 /* UnknownStorage.swift in Sources */,
				9C75F8831DDBE118005CCFF2 /* Visitor.swift in Sources */,
				9C75F8881DDD3045005CCFF2 /* ExtensionSet.swift in Sources */,
				AA05BF4D1DAEB7E400619042 /* WireFormat.swift in Sources */,
				9C75F8971DDD3D20005CCFF2 /* ProtobufEncodingVisitor.swift in Sources */,
				9C75F8921DDD3108005CCFF2 /* ExtensibleMessage.swift in Sources */,
			);
			runOnlyForDeploymentPostprocessing = 0;
		};
/* End PBXSourcesBuildPhase section */

/* Begin PBXTargetDependency section */
		9C8CDA191D7A288E00E207CA /* PBXTargetDependency */ = {
			isa = PBXTargetDependency;
			target = BD12FD351D767BA0001815C7 /* SwiftProtobuf_iOS */;
			targetProxy = 9C8CDA181D7A288E00E207CA /* PBXContainerItemProxy */;
		};
		F44F93A61DAEA7C500BC5B85 /* PBXTargetDependency */ = {
			isa = PBXTargetDependency;
			target = F44F936E1DAEA53900BC5B85 /* SwiftProtobuf_tvOS */;
			targetProxy = F44F93A51DAEA7C500BC5B85 /* PBXContainerItemProxy */;
		};
		__Dependency_Protobuf /* PBXTargetDependency */ = {
			isa = PBXTargetDependency;
			target = "______Target_Protobuf" /* SwiftProtobuf_macOS */;
			targetProxy = 9CAEA5251D25B35600EB832A /* PBXContainerItemProxy */;
		};
/* End PBXTargetDependency section */

/* Begin XCBuildConfiguration section */
		9C8CDA1B1D7A288E00E207CA /* Debug */ = {
			isa = XCBuildConfiguration;
			buildSettings = {
				"CODE_SIGN_IDENTITY[sdk=iphoneos*]" = "iPhone Developer";
				INFOPLIST_FILE = SwiftProtobuf.xcodeproj/ProtobufTestSuite_Info.plist;
				LD_RUNPATH_SEARCH_PATHS = "@loader_path/Frameworks";
				PRODUCT_BUNDLE_IDENTIFIER = com.apple.protobuf.SwiftProtobufTests;
				PRODUCT_NAME = "$(TARGET_NAME)";
				SDKROOT = iphoneos;
				TARGETED_DEVICE_FAMILY = "1,2";
			};
			name = Debug;
		};
		9C8CDA1C1D7A288E00E207CA /* Release */ = {
			isa = XCBuildConfiguration;
			buildSettings = {
				"CODE_SIGN_IDENTITY[sdk=iphoneos*]" = "iPhone Developer";
				INFOPLIST_FILE = SwiftProtobuf.xcodeproj/ProtobufTestSuite_Info.plist;
				LD_RUNPATH_SEARCH_PATHS = "@loader_path/Frameworks";
				PRODUCT_BUNDLE_IDENTIFIER = com.apple.protobuf.SwiftProtobufTests;
				PRODUCT_NAME = "$(TARGET_NAME)";
				SDKROOT = iphoneos;
				TARGETED_DEVICE_FAMILY = "1,2";
			};
			name = Release;
		};
		BD12FD3B1D767BA1001815C7 /* Debug */ = {
			isa = XCBuildConfiguration;
			buildSettings = {
				APPLICATION_EXTENSION_API_ONLY = YES;
				"CODE_SIGN_IDENTITY[sdk=iphoneos*]" = "iPhone Developer";
				DYLIB_COMPATIBILITY_VERSION = 1;
				DYLIB_CURRENT_VERSION = 1;
				INFOPLIST_FILE = SwiftProtobuf.xcodeproj/Protobuf_Info.plist;
				PRODUCT_BUNDLE_IDENTIFIER = com.apple.protobuf.SwiftProtobuf;
				PRODUCT_MODULE_NAME = SwiftProtobuf;
				PRODUCT_NAME = SwiftProtobuf;
				SDKROOT = iphoneos;
				SUPPORTED_PLATFORMS = "iphonesimulator iphoneos";
				TARGETED_DEVICE_FAMILY = "1,2";
			};
			name = Debug;
		};
		BD12FD3C1D767BA1001815C7 /* Release */ = {
			isa = XCBuildConfiguration;
			buildSettings = {
				APPLICATION_EXTENSION_API_ONLY = YES;
				"CODE_SIGN_IDENTITY[sdk=iphoneos*]" = "iPhone Developer";
				DYLIB_COMPATIBILITY_VERSION = 1;
				DYLIB_CURRENT_VERSION = 1;
				INFOPLIST_FILE = SwiftProtobuf.xcodeproj/Protobuf_Info.plist;
				PRODUCT_BUNDLE_IDENTIFIER = com.apple.protobuf.SwiftProtobuf;
				PRODUCT_MODULE_NAME = SwiftProtobuf;
				PRODUCT_NAME = SwiftProtobuf;
				SDKROOT = iphoneos;
				SUPPORTED_PLATFORMS = "iphonesimulator iphoneos";
				TARGETED_DEVICE_FAMILY = "1,2";
			};
			name = Release;
		};
		F44F93741DAEA53900BC5B85 /* Debug */ = {
			isa = XCBuildConfiguration;
			buildSettings = {
				APPLICATION_EXTENSION_API_ONLY = YES;
				"CODE_SIGN_IDENTITY[sdk=appletvos*]" = "iPhone Developer";
				DYLIB_COMPATIBILITY_VERSION = 1;
				DYLIB_CURRENT_VERSION = 1;
				INFOPLIST_FILE = SwiftProtobuf.xcodeproj/Protobuf_Info.plist;
				PRODUCT_BUNDLE_IDENTIFIER = com.apple.protobuf.SwiftProtobuf;
				PRODUCT_MODULE_NAME = SwiftProtobuf;
				PRODUCT_NAME = SwiftProtobuf;
				SDKROOT = appletvos;
				TARGETED_DEVICE_FAMILY = 3;
				TVOS_DEPLOYMENT_TARGET = 9.0;
			};
			name = Debug;
		};
		F44F93751DAEA53900BC5B85 /* Release */ = {
			isa = XCBuildConfiguration;
			buildSettings = {
				APPLICATION_EXTENSION_API_ONLY = YES;
				"CODE_SIGN_IDENTITY[sdk=appletvos*]" = "iPhone Developer";
				DYLIB_COMPATIBILITY_VERSION = 1;
				DYLIB_CURRENT_VERSION = 1;
				INFOPLIST_FILE = SwiftProtobuf.xcodeproj/Protobuf_Info.plist;
				PRODUCT_BUNDLE_IDENTIFIER = com.apple.protobuf.SwiftProtobuf;
				PRODUCT_MODULE_NAME = SwiftProtobuf;
				PRODUCT_NAME = SwiftProtobuf;
				SDKROOT = appletvos;
				TARGETED_DEVICE_FAMILY = 3;
				TVOS_DEPLOYMENT_TARGET = 9.0;
			};
			name = Release;
		};
		F44F93A81DAEA7C500BC5B85 /* Debug */ = {
			isa = XCBuildConfiguration;
			buildSettings = {
				"CODE_SIGN_IDENTITY[sdk=appletvos*]" = "iPhone Developer";
				INFOPLIST_FILE = SwiftProtobuf.xcodeproj/ProtobufTestSuite_Info.plist;
				LD_RUNPATH_SEARCH_PATHS = "$(inherited) @executable_path/Frameworks @loader_path/Frameworks";
				PRODUCT_BUNDLE_IDENTIFIER = com.apple.protobuf.SwiftProtobufTests;
				PRODUCT_NAME = "$(TARGET_NAME)";
				SDKROOT = appletvos;
				TVOS_DEPLOYMENT_TARGET = 9.0;
			};
			name = Debug;
		};
		F44F93A91DAEA7C500BC5B85 /* Release */ = {
			isa = XCBuildConfiguration;
			buildSettings = {
				"CODE_SIGN_IDENTITY[sdk=appletvos*]" = "iPhone Developer";
				INFOPLIST_FILE = SwiftProtobuf.xcodeproj/ProtobufTestSuite_Info.plist;
				LD_RUNPATH_SEARCH_PATHS = "$(inherited) @executable_path/Frameworks @loader_path/Frameworks";
				PRODUCT_BUNDLE_IDENTIFIER = com.apple.protobuf.SwiftProtobufTests;
				PRODUCT_NAME = "$(TARGET_NAME)";
				SDKROOT = appletvos;
				TVOS_DEPLOYMENT_TARGET = 9.0;
			};
			name = Release;
		};
		F44F94031DAEB13F00BC5B85 /* Debug */ = {
			isa = XCBuildConfiguration;
			buildSettings = {
				APPLICATION_EXTENSION_API_ONLY = YES;
				"CODE_SIGN_IDENTITY[sdk=watchos*]" = "iPhone Developer";
				DYLIB_COMPATIBILITY_VERSION = 1;
				DYLIB_CURRENT_VERSION = 1;
				INFOPLIST_FILE = SwiftProtobuf.xcodeproj/Protobuf_Info.plist;
				PRODUCT_BUNDLE_IDENTIFIER = com.apple.protobuf.SwiftProtobuf;
				PRODUCT_MODULE_NAME = SwiftProtobuf;
				PRODUCT_NAME = SwiftProtobuf;
				SDKROOT = watchos;
				TARGETED_DEVICE_FAMILY = 4;
				WATCHOS_DEPLOYMENT_TARGET = 2.0;
			};
			name = Debug;
		};
		F44F94041DAEB13F00BC5B85 /* Release */ = {
			isa = XCBuildConfiguration;
			buildSettings = {
				APPLICATION_EXTENSION_API_ONLY = YES;
				"CODE_SIGN_IDENTITY[sdk=watchos*]" = "iPhone Developer";
				DYLIB_COMPATIBILITY_VERSION = 1;
				DYLIB_CURRENT_VERSION = 1;
				INFOPLIST_FILE = SwiftProtobuf.xcodeproj/Protobuf_Info.plist;
				PRODUCT_BUNDLE_IDENTIFIER = com.apple.protobuf.SwiftProtobuf;
				PRODUCT_MODULE_NAME = SwiftProtobuf;
				PRODUCT_NAME = SwiftProtobuf;
				SDKROOT = watchos;
				TARGETED_DEVICE_FAMILY = 4;
				WATCHOS_DEPLOYMENT_TARGET = 2.0;
			};
			name = Release;
		};
		_ReleaseConf_Protobuf /* Release */ = {
			isa = XCBuildConfiguration;
			buildSettings = {
				APPLICATION_EXTENSION_API_ONLY = YES;
				DYLIB_COMPATIBILITY_VERSION = 1;
				DYLIB_CURRENT_VERSION = 1;
				INFOPLIST_FILE = SwiftProtobuf.xcodeproj/Protobuf_Info.plist;
				PRODUCT_BUNDLE_IDENTIFIER = com.apple.protobuf.SwiftProtobuf;
				PRODUCT_MODULE_NAME = SwiftProtobuf;
				PRODUCT_NAME = SwiftProtobuf;
			};
			name = Release;
		};
		_ReleaseConf_ProtobufTestSuite /* Release */ = {
			isa = XCBuildConfiguration;
			buildSettings = {
				INFOPLIST_FILE = SwiftProtobuf.xcodeproj/ProtobufTestSuite_Info.plist;
				LD_RUNPATH_SEARCH_PATHS = "@loader_path/../Frameworks";
				PRODUCT_BUNDLE_IDENTIFIER = com.apple.protobuf.SwiftProtobufTests;
			};
			name = Release;
		};
		"___DebugConf_Protobuf" /* Debug */ = {
			isa = XCBuildConfiguration;
			buildSettings = {
				APPLICATION_EXTENSION_API_ONLY = YES;
				DYLIB_COMPATIBILITY_VERSION = 1;
				DYLIB_CURRENT_VERSION = 1;
				INFOPLIST_FILE = SwiftProtobuf.xcodeproj/Protobuf_Info.plist;
				PRODUCT_BUNDLE_IDENTIFIER = com.apple.protobuf.SwiftProtobuf;
				PRODUCT_MODULE_NAME = SwiftProtobuf;
				PRODUCT_NAME = SwiftProtobuf;
			};
			name = Debug;
		};
		"___DebugConf_ProtobufTestSuite" /* Debug */ = {
			isa = XCBuildConfiguration;
			buildSettings = {
				INFOPLIST_FILE = SwiftProtobuf.xcodeproj/ProtobufTestSuite_Info.plist;
				LD_RUNPATH_SEARCH_PATHS = "@loader_path/../Frameworks";
				PRODUCT_BUNDLE_IDENTIFIER = com.apple.protobuf.SwiftProtobufTests;
			};
			name = Debug;
		};
		"_____Release_" /* Release */ = {
			isa = XCBuildConfiguration;
			buildSettings = {
				ALWAYS_SEARCH_USER_PATHS = NO;
				CLANG_ANALYZER_NONNULL = YES;
				CLANG_WARN_BOOL_CONVERSION = YES;
				CLANG_WARN_CONSTANT_CONVERSION = YES;
				CLANG_WARN_DIRECT_OBJC_ISA_USAGE = YES_ERROR;
				CLANG_WARN_DOCUMENTATION_COMMENTS = YES;
				CLANG_WARN_EMPTY_BODY = YES;
				CLANG_WARN_ENUM_CONVERSION = YES;
				CLANG_WARN_INFINITE_RECURSION = YES;
				CLANG_WARN_INT_CONVERSION = YES;
				CLANG_WARN_OBJC_ROOT_CLASS = YES_ERROR;
				CLANG_WARN_SUSPICIOUS_MOVES = YES;
				CLANG_WARN_UNREACHABLE_CODE = YES;
				CLANG_WARN__DUPLICATE_METHOD_MATCH = YES;
				COMBINE_HIDPI_IMAGES = YES;
				DEBUG_INFORMATION_FORMAT = "dwarf-with-dsym";
				DYLIB_INSTALL_NAME_BASE = "@rpath";
				ENABLE_NS_ASSERTIONS = NO;
				ENABLE_STRICT_OBJC_MSGSEND = YES;
				GCC_TREAT_WARNINGS_AS_ERRORS = YES;
				GCC_WARN_64_TO_32_BIT_CONVERSION = YES;
				GCC_WARN_ABOUT_MISSING_NEWLINE = YES;
				GCC_WARN_ABOUT_RETURN_TYPE = YES_ERROR;
				GCC_WARN_UNDECLARED_SELECTOR = YES;
				GCC_WARN_UNINITIALIZED_AUTOS = YES_AGGRESSIVE;
				GCC_WARN_UNUSED_FUNCTION = YES;
				GCC_WARN_UNUSED_VARIABLE = YES;
				IPHONEOS_DEPLOYMENT_TARGET = 8.0;
				MACOSX_DEPLOYMENT_TARGET = 10.9;
				OTHER_SWIFT_FLAGS = "-DXcode";
				PRODUCT_NAME = "$(TARGET_NAME)";
				SKIP_INSTALL = YES;
				SWIFT_TREAT_WARNINGS_AS_ERRORS = YES;
				SWIFT_VERSION = 3.0;
				USE_HEADERMAP = NO;
				VALIDATE_PRODUCT = YES;
			};
			name = Release;
		};
		"_______Debug_" /* Debug */ = {
			isa = XCBuildConfiguration;
			buildSettings = {
				ALWAYS_SEARCH_USER_PATHS = NO;
				CLANG_ANALYZER_NONNULL = YES;
				CLANG_WARN_BOOL_CONVERSION = YES;
				CLANG_WARN_CONSTANT_CONVERSION = YES;
				CLANG_WARN_DIRECT_OBJC_ISA_USAGE = YES_ERROR;
				CLANG_WARN_DOCUMENTATION_COMMENTS = YES;
				CLANG_WARN_EMPTY_BODY = YES;
				CLANG_WARN_ENUM_CONVERSION = YES;
				CLANG_WARN_INFINITE_RECURSION = YES;
				CLANG_WARN_INT_CONVERSION = YES;
				CLANG_WARN_OBJC_ROOT_CLASS = YES_ERROR;
				CLANG_WARN_SUSPICIOUS_MOVES = YES;
				CLANG_WARN_UNREACHABLE_CODE = YES;
				CLANG_WARN__DUPLICATE_METHOD_MATCH = YES;
				COMBINE_HIDPI_IMAGES = YES;
				COPY_PHASE_STRIP = NO;
				DEBUG_INFORMATION_FORMAT = dwarf;
				DYLIB_INSTALL_NAME_BASE = "@rpath";
				ENABLE_STRICT_OBJC_MSGSEND = YES;
				ENABLE_TESTABILITY = YES;
				GCC_OPTIMIZATION_LEVEL = 0;
				GCC_PREPROCESSOR_DEFINITIONS = "DEBUG=1";
				GCC_TREAT_WARNINGS_AS_ERRORS = YES;
				GCC_WARN_64_TO_32_BIT_CONVERSION = YES;
				GCC_WARN_ABOUT_MISSING_NEWLINE = YES;
				GCC_WARN_ABOUT_RETURN_TYPE = YES_ERROR;
				GCC_WARN_UNDECLARED_SELECTOR = YES;
				GCC_WARN_UNINITIALIZED_AUTOS = YES_AGGRESSIVE;
				GCC_WARN_UNUSED_FUNCTION = YES;
				GCC_WARN_UNUSED_VARIABLE = YES;
				IPHONEOS_DEPLOYMENT_TARGET = 8.0;
				MACOSX_DEPLOYMENT_TARGET = 10.9;
				ONLY_ACTIVE_ARCH = YES;
				OTHER_SWIFT_FLAGS = "-DXcode";
				PRODUCT_NAME = "$(TARGET_NAME)";
				SKIP_INSTALL = YES;
				STRIP_INSTALLED_PRODUCT = NO;
				SWIFT_ACTIVE_COMPILATION_CONDITIONS = DEBUG;
				SWIFT_OPTIMIZATION_LEVEL = "-Onone";
				SWIFT_TREAT_WARNINGS_AS_ERRORS = YES;
				SWIFT_VERSION = 3.0;
				USE_HEADERMAP = NO;
			};
			name = Debug;
		};
/* End XCBuildConfiguration section */

/* Begin XCConfigurationList section */
		9C8CDA1A1D7A288E00E207CA /* Build configuration list for PBXNativeTarget "SwiftProtobufTestSuite_iOS" */ = {
			isa = XCConfigurationList;
			buildConfigurations = (
				9C8CDA1B1D7A288E00E207CA /* Debug */,
				9C8CDA1C1D7A288E00E207CA /* Release */,
			);
			defaultConfigurationIsVisible = 0;
			defaultConfigurationName = Debug;
		};
		BD12FD3D1D767BA1001815C7 /* Build configuration list for PBXNativeTarget "SwiftProtobuf_iOS" */ = {
			isa = XCConfigurationList;
			buildConfigurations = (
				BD12FD3B1D767BA1001815C7 /* Debug */,
				BD12FD3C1D767BA1001815C7 /* Release */,
			);
			defaultConfigurationIsVisible = 0;
			defaultConfigurationName = Debug;
		};
		F44F93761DAEA53900BC5B85 /* Build configuration list for PBXNativeTarget "SwiftProtobuf_tvOS" */ = {
			isa = XCConfigurationList;
			buildConfigurations = (
				F44F93741DAEA53900BC5B85 /* Debug */,
				F44F93751DAEA53900BC5B85 /* Release */,
			);
			defaultConfigurationIsVisible = 0;
			defaultConfigurationName = Debug;
		};
		F44F93A71DAEA7C500BC5B85 /* Build configuration list for PBXNativeTarget "SwiftProtobufTestSuite_tvOS" */ = {
			isa = XCConfigurationList;
			buildConfigurations = (
				F44F93A81DAEA7C500BC5B85 /* Debug */,
				F44F93A91DAEA7C500BC5B85 /* Release */,
			);
			defaultConfigurationIsVisible = 0;
			defaultConfigurationName = Debug;
		};
		F44F94051DAEB13F00BC5B85 /* Build configuration list for PBXNativeTarget "SwiftProtobuf_watchOS" */ = {
			isa = XCConfigurationList;
			buildConfigurations = (
				F44F94031DAEB13F00BC5B85 /* Debug */,
				F44F94041DAEB13F00BC5B85 /* Release */,
			);
			defaultConfigurationIsVisible = 0;
			defaultConfigurationName = Debug;
		};
		"___RootConfs_" /* Build configuration list for PBXProject "SwiftProtobuf" */ = {
			isa = XCConfigurationList;
			buildConfigurations = (
				"_______Debug_" /* Debug */,
				"_____Release_" /* Release */,
			);
			defaultConfigurationIsVisible = 0;
			defaultConfigurationName = Debug;
		};
		"_______Confs_Protobuf" /* Build configuration list for PBXNativeTarget "SwiftProtobuf_macOS" */ = {
			isa = XCConfigurationList;
			buildConfigurations = (
				"___DebugConf_Protobuf" /* Debug */,
				_ReleaseConf_Protobuf /* Release */,
			);
			defaultConfigurationIsVisible = 0;
			defaultConfigurationName = Debug;
		};
		"_______Confs_ProtobufTestSuite" /* Build configuration list for PBXNativeTarget "SwiftProtobufTestSuite_macOS" */ = {
			isa = XCConfigurationList;
			buildConfigurations = (
				"___DebugConf_ProtobufTestSuite" /* Debug */,
				_ReleaseConf_ProtobufTestSuite /* Release */,
			);
			defaultConfigurationIsVisible = 0;
			defaultConfigurationName = Debug;
		};
/* End XCConfigurationList section */
	};
	rootObject = __RootObject_ /* Project object */;
}<|MERGE_RESOLUTION|>--- conflicted
+++ resolved
@@ -186,23 +186,10 @@
 		AAF2ED451DEF6C48007B510F /* ProtoNameResolvers.swift in Sources */ = {isa = PBXBuildFile; fileRef = AAF2ED431DEF6C48007B510F /* ProtoNameResolvers.swift */; };
 		AAF2ED461DEF6C48007B510F /* ProtoNameResolvers.swift in Sources */ = {isa = PBXBuildFile; fileRef = AAF2ED431DEF6C48007B510F /* ProtoNameResolvers.swift */; };
 		AAF2ED471DEF6C48007B510F /* ProtoNameResolvers.swift in Sources */ = {isa = PBXBuildFile; fileRef = AAF2ED431DEF6C48007B510F /* ProtoNameResolvers.swift */; };
-<<<<<<< HEAD
 		BCCA0E691DB1210E00957D74 /* TextDecoder.swift in Sources */ = {isa = PBXBuildFile; fileRef = BCCA0E661DB1210E00957D74 /* TextDecoder.swift */; };
 		BCCA0E6A1DB1210E00957D74 /* TextEncoder.swift in Sources */ = {isa = PBXBuildFile; fileRef = BCCA0E671DB1210E00957D74 /* TextEncoder.swift */; };
 		BCCA0E6B1DB1210E00957D74 /* TextTypeAdditions.swift in Sources */ = {isa = PBXBuildFile; fileRef = BCCA0E681DB1210E00957D74 /* TextTypeAdditions.swift */; };
-		BCCA0E6C1DB1211900957D74 /* TextDecoder.swift in Sources */ = {isa = PBXBuildFile; fileRef = BCCA0E661DB1210E00957D74 /* TextDecoder.swift */; };
-		BCCA0E6D1DB1211A00957D74 /* TextDecoder.swift in Sources */ = {isa = PBXBuildFile; fileRef = BCCA0E661DB1210E00957D74 /* TextDecoder.swift */; };
-		BCCA0E6E1DB1211B00957D74 /* TextDecoder.swift in Sources */ = {isa = PBXBuildFile; fileRef = BCCA0E661DB1210E00957D74 /* TextDecoder.swift */; };
-		BCCA0E6F1DB1211E00957D74 /* TextEncoder.swift in Sources */ = {isa = PBXBuildFile; fileRef = BCCA0E671DB1210E00957D74 /* TextEncoder.swift */; };
-		BCCA0E701DB1211F00957D74 /* TextEncoder.swift in Sources */ = {isa = PBXBuildFile; fileRef = BCCA0E671DB1210E00957D74 /* TextEncoder.swift */; };
-		BCCA0E711DB1212000957D74 /* TextEncoder.swift in Sources */ = {isa = PBXBuildFile; fileRef = BCCA0E671DB1210E00957D74 /* TextEncoder.swift */; };
-		BCCA0E721DB1212500957D74 /* TextTypeAdditions.swift in Sources */ = {isa = PBXBuildFile; fileRef = BCCA0E681DB1210E00957D74 /* TextTypeAdditions.swift */; };
-		BCCA0E731DB1212500957D74 /* TextTypeAdditions.swift in Sources */ = {isa = PBXBuildFile; fileRef = BCCA0E681DB1210E00957D74 /* TextTypeAdditions.swift */; };
-		BCCA0E741DB1212600957D74 /* TextTypeAdditions.swift in Sources */ = {isa = PBXBuildFile; fileRef = BCCA0E681DB1210E00957D74 /* TextTypeAdditions.swift */; };
 		BCCA0E7A1DB124B800957D74 /* Test_Text_proto3.swift in Sources */ = {isa = PBXBuildFile; fileRef = BCCA0E751DB123F800957D74 /* Test_Text_proto3.swift */; };
-		BCCA0E7B1DB124B900957D74 /* Test_Text_proto3.swift in Sources */ = {isa = PBXBuildFile; fileRef = BCCA0E751DB123F800957D74 /* Test_Text_proto3.swift */; };
-		BCCA0E7C1DB124BA00957D74 /* Test_Text_proto3.swift in Sources */ = {isa = PBXBuildFile; fileRef = BCCA0E751DB123F800957D74 /* Test_Text_proto3.swift */; };
-=======
 		ECBC5C491DF6ABC500F658E8 /* Google_Protobuf_Wrappers+Extensions.swift in Sources */ = {isa = PBXBuildFile; fileRef = AAEA52711DA80DD4003F318F /* Google_Protobuf_Wrappers+Extensions.swift */; };
 		ECBC5C4A1DF6ABC500F658E8 /* Google_Protobuf_Struct.swift in Sources */ = {isa = PBXBuildFile; fileRef = __PBXFileRef_Sources/Protobuf/Google_Protobuf_Struct.swift /* Google_Protobuf_Struct.swift */; };
 		ECBC5C4B1DF6ABC500F658E8 /* timestamp.pb.swift in Sources */ = {isa = PBXBuildFile; fileRef = __PBXFileRef_Sources/Protobuf/timestamp.pb.swift /* timestamp.pb.swift */; };
@@ -212,7 +199,6 @@
 		ECBC5C4F1DF6ABC500F658E8 /* ZigZag.swift in Sources */ = {isa = PBXBuildFile; fileRef = AA28A4A51DA30E5900C866D9 /* ZigZag.swift */; };
 		ECBC5C501DF6ABC500F658E8 /* source_context.pb.swift in Sources */ = {isa = PBXBuildFile; fileRef = __PBXFileRef_Sources/Protobuf/source_context.pb.swift /* source_context.pb.swift */; };
 		ECBC5C511DF6ABC500F658E8 /* wrappers.pb.swift in Sources */ = {isa = PBXBuildFile; fileRef = AAEA52731DA80DEA003F318F /* wrappers.pb.swift */; };
->>>>>>> db15f71c
 		F44F93691DAD7FA500BC5B85 /* Google_Protobuf_Wrappers+Extensions.swift in Sources */ = {isa = PBXBuildFile; fileRef = AAEA52711DA80DD4003F318F /* Google_Protobuf_Wrappers+Extensions.swift */; };
 		F44F93771DAEA76700BC5B85 /* api.pb.swift in Sources */ = {isa = PBXBuildFile; fileRef = __PBXFileRef_Sources/Protobuf/api.pb.swift /* api.pb.swift */; };
 		F44F93781DAEA76700BC5B85 /* duration.pb.swift in Sources */ = {isa = PBXBuildFile; fileRef = __PBXFileRef_Sources/Protobuf/duration.pb.swift /* duration.pb.swift */; };
@@ -834,7 +820,6 @@
 				__PBXFileRef_Tests/ProtobufTests/Test_JSON_Group.swift /* Test_JSON_Group.swift */,
 				__PBXFileRef_Tests/ProtobufTests/Test_JSON_Scanner.swift /* Test_JSON_Scanner.swift */,
 				__PBXFileRef_Tests/ProtobufTests/Test_JSON.swift /* Test_JSON.swift */,
-				BCCA0E751DB123F800957D74 /* Test_Text_proto3.swift */,
 				__PBXFileRef_Tests/ProtobufTests/Test_Map_JSON.swift /* Test_Map_JSON.swift */,
 				__PBXFileRef_Tests/ProtobufTests/Test_Map.swift /* Test_Map.swift */,
 				F44F94461DBFF17B00BC5B85 /* Test_MapFields_Access_Proto2.swift */,
@@ -849,6 +834,7 @@
 				__PBXFileRef_Tests/ProtobufTests/Test_Required.swift /* Test_Required.swift */,
 				__PBXFileRef_Tests/ProtobufTests/Test_Reserved.swift /* Test_Reserved.swift */,
 				__PBXFileRef_Tests/ProtobufTests/Test_Struct.swift /* Test_Struct.swift */,
+				BCCA0E751DB123F800957D74 /* Test_Text_proto3.swift */,
 				__PBXFileRef_Tests/ProtobufTests/Test_Timestamp.swift /* Test_Timestamp.swift */,
 				__PBXFileRef_Tests/ProtobufTests/Test_Type.swift /* Test_Type.swift */,
 				__PBXFileRef_Tests/ProtobufTests/Test_Unknown_proto2.swift /* Test_Unknown_proto2.swift */,
@@ -1132,7 +1118,6 @@
 				9C8CDA461D7A28F600E207CA /* unittest_drop_unknown_fields.pb.swift in Sources */,
 				9C8CDA471D7A28F600E207CA /* unittest_embed_optimize_for.pb.swift in Sources */,
 				9C8CDA481D7A28F600E207CA /* unittest_empty.pb.swift in Sources */,
-				BCCA0E7B1DB124B900957D74 /* Test_Text_proto3.swift in Sources */,
 				9C8CDA491D7A28F600E207CA /* unittest_import.pb.swift in Sources */,
 				9C8CDA4A1D7A28F600E207CA /* unittest_import_lite.pb.swift in Sources */,
 				9C8CDA4B1D7A28F600E207CA /* unittest_import_proto3.pb.swift in Sources */,
@@ -1181,11 +1166,9 @@
 			isa = PBXSourcesBuildPhase;
 			buildActionMask = 2147483647;
 			files = (
-				BCCA0E721DB1212500957D74 /* TextTypeAdditions.swift in Sources */,
 				9C75F89A1DDD3F1E005CCFF2 /* JSONToken.swift in Sources */,
 				9C2F237B1D7780D1008524F2 /* api.pb.swift in Sources */,
 				9C2F237C1D7780D1008524F2 /* duration.pb.swift in Sources */,
-				BCCA0E6F1DB1211E00957D74 /* TextEncoder.swift in Sources */,
 				9C2F237D1D7780D1008524F2 /* empty.pb.swift in Sources */,
 				9C75F89F1DDD3FA3005CCFF2 /* JSONScanner.swift in Sources */,
 				9C2F237E1D7780D1008524F2 /* field_mask.pb.swift in Sources */,
@@ -1223,7 +1206,6 @@
 				9C75F8861DDD3045005CCFF2 /* ExtensionSet.swift in Sources */,
 				9C75F8811DDBE0FC005CCFF2 /* Visitor.swift in Sources */,
 				AAF2ED451DEF6C48007B510F /* ProtoNameResolvers.swift in Sources */,
-				BCCA0E6C1DB1211900957D74 /* TextDecoder.swift in Sources */,
 				9C2F239B1D7780D1008524F2 /* source_context.pb.swift in Sources */,
 				9C2F239C1D7780D1008524F2 /* timestamp.pb.swift in Sources */,
 				AA28A4A71DA30E5900C866D9 /* ZigZag.swift in Sources */,
@@ -1397,11 +1379,9 @@
 			isa = PBXSourcesBuildPhase;
 			buildActionMask = 2147483647;
 			files = (
-				BCCA0E731DB1212500957D74 /* TextTypeAdditions.swift in Sources */,
 				9C75F89B1DDD3F1E005CCFF2 /* JSONToken.swift in Sources */,
 				F44F93821DAEA76700BC5B85 /* ProtobufEncoder.swift in Sources */,
 				F44F93961DAEA76700BC5B85 /* timestamp.pb.swift in Sources */,
-				BCCA0E701DB1211F00957D74 /* TextEncoder.swift in Sources */,
 				F44F93951DAEA76700BC5B85 /* source_context.pb.swift in Sources */,
 				9C75F8A01DDD3FA3005CCFF2 /* JSONScanner.swift in Sources */,
 				F44F939A1DAEA76700BC5B85 /* ZigZag.swift in Sources */,
@@ -1436,7 +1416,6 @@
 				AAF2ED461DEF6C48007B510F /* ProtoNameResolvers.swift in Sources */,
 				F44F93981DAEA76700BC5B85 /* Varint.swift in Sources */,
 				F44F937C1DAEA76700BC5B85 /* Google_Protobuf_Duration_Extensions.swift in Sources */,
-				BCCA0E6D1DB1211A00957D74 /* TextDecoder.swift in Sources */,
 				F44F93931DAEA76700BC5B85 /* FieldTypes.swift in Sources */,
 				9C75F8871DDD3045005CCFF2 /* ExtensionSet.swift in Sources */,
 				F44F93871DAEA76700BC5B85 /* Errors.swift in Sources */,
@@ -1503,7 +1482,6 @@
 				F44F93D61DAEA8C900BC5B85 /* unittest_import_lite.pb.swift in Sources */,
 				F44F93BE1DAEA8C900BC5B85 /* Test_JSON_Conformance.swift in Sources */,
 				F44F93E11DAEA8C900BC5B85 /* unittest_no_arena_lite.pb.swift in Sources */,
-				BCCA0E7C1DB124BA00957D74 /* Test_Text_proto3.swift in Sources */,
 				F44F93CA1DAEA8C900BC5B85 /* Test_Reserved.swift in Sources */,
 				F44F93BF1DAEA8C900BC5B85 /* Test_JSON_Group.swift in Sources */,
 				F44F93E61DAEA8C900BC5B85 /* unittest_preserve_unknown_enum.pb.swift in Sources */,
@@ -1552,25 +1530,14 @@
 			isa = PBXSourcesBuildPhase;
 			buildActionMask = 2147483647;
 			files = (
-				BCCA0E741DB1212600957D74 /* TextTypeAdditions.swift in Sources */,
 				9C75F89C1DDD3F1E005CCFF2 /* JSONToken.swift in Sources */,
 				F44F94061DAEB23500BC5B85 /* api.pb.swift in Sources */,
-<<<<<<< HEAD
-				F44F94251DAEB23500BC5B85 /* timestamp.pb.swift in Sources */,
-				BCCA0E711DB1212000957D74 /* TextEncoder.swift in Sources */,
-				F44F94241DAEB23500BC5B85 /* source_context.pb.swift in Sources */,
-				F44F94291DAEB23500BC5B85 /* ZigZag.swift in Sources */,
-				F44F94261DAEB23500BC5B85 /* type.pb.swift in Sources */,
-				F44F940E1DAEB23500BC5B85 /* Google_Protobuf_Timestamp_Extensions.swift in Sources */,
-				F44F940F1DAEB23500BC5B85 /* Google_Protobuf_Wrappers+Extensions.swift in Sources */,
-=======
 				ECBC5C4B1DF6ABC500F658E8 /* timestamp.pb.swift in Sources */,
 				ECBC5C501DF6ABC500F658E8 /* source_context.pb.swift in Sources */,
 				ECBC5C4F1DF6ABC500F658E8 /* ZigZag.swift in Sources */,
 				ECBC5C4E1DF6ABC500F658E8 /* type.pb.swift in Sources */,
 				ECBC5C4D1DF6ABC500F658E8 /* Google_Protobuf_Timestamp_Extensions.swift in Sources */,
 				ECBC5C491DF6ABC500F658E8 /* Google_Protobuf_Wrappers+Extensions.swift in Sources */,
->>>>>>> db15f71c
 				AAF2ED421DEF4D94007B510F /* ProtoNameProviding.swift in Sources */,
 				AAF2ED3D1DEF3FBC007B510F /* FieldNameMap.swift in Sources */,
 				ECBC5C4A1DF6ABC500F658E8 /* Google_Protobuf_Struct.swift in Sources */,
@@ -1584,7 +1551,6 @@
 				AAF2ED471DEF6C48007B510F /* ProtoNameResolvers.swift in Sources */,
 				ECBC5C4C1DF6ABC500F658E8 /* Varint.swift in Sources */,
 				F44F940B1DAEB23500BC5B85 /* Google_Protobuf_Duration_Extensions.swift in Sources */,
-				BCCA0E6E1DB1211B00957D74 /* TextDecoder.swift in Sources */,
 				F44F940C1DAEB23500BC5B85 /* Google_Protobuf_FieldMask_Extensions.swift in Sources */,
 				F44F94101DAEB23500BC5B85 /* ProtobufDecoder.swift in Sources */,
 				F44F94111DAEB23500BC5B85 /* ProtobufEncoder.swift in Sources */,
