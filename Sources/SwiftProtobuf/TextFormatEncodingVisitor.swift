// Sources/SwiftProtobuf/TextFormatEncodingVisitor.swift - Text format encoding support
//
// Copyright (c) 2014 - 2016 Apple Inc. and the project authors
// Licensed under Apache License v2.0 with Runtime Library Exception
//
// See LICENSE.txt for license information:
// https://github.com/apple/swift-protobuf/blob/master/LICENSE.txt
//
// -----------------------------------------------------------------------------
///
/// Text format serialization engine.
///
// -----------------------------------------------------------------------------

import Foundation

private let mapNameResolver: [Int:StaticString] = [1: "key", 2: "value"]

/// Visitor that serializes a message into protobuf text format.
internal struct TextFormatEncodingVisitor: Visitor {

  private var encoder: TextFormatEncoder
  private var nameMap: _NameMap?
  private var nameResolver: [Int:StaticString]
  private var extensions: ExtensionFieldValueSet?
  private let options: TextFormatEncodingOptions

  /// The protobuf text produced by the visitor.
  var result: String {
    return encoder.stringResult
  }

  /// Creates a new visitor that serializes the given message to protobuf text
  /// format.
  init(message: Message, options: TextFormatEncodingOptions) {
    self.init(message: message, encoder: TextFormatEncoder(), options: options)
  }

  /// Creates a new visitor that serializes the given message to protobuf text
  /// format, using an existing encoder.
  private init(message: Message, encoder: TextFormatEncoder, options: TextFormatEncodingOptions) {
    let nameMap: _NameMap?
    if let nameProviding = message as? _ProtoNameProviding {
        nameMap = type(of: nameProviding)._protobuf_nameMap
    } else {
        nameMap = nil
    }
    let extensions = (message as? ExtensibleMessage)?._protobuf_extensionFieldValues
    self.init(nameMap: nameMap, nameResolver: [:], extensions: extensions, encoder: encoder, options: options)
  }

  private init(
    nameMap: _NameMap?,
    nameResolver: [Int:StaticString],
    extensions: ExtensionFieldValueSet?,
    encoder: TextFormatEncoder,
    options: TextFormatEncodingOptions
  ) {
    self.nameMap = nameMap
    self.nameResolver = nameResolver
    self.extensions = extensions
    self.encoder = encoder
    self.options = options
  }

  private func formatFieldName(lookingUp fieldNumber: Int) -> [UInt8] {
      var bytes = [UInt8]()
      if let protoName = nameMap?.names(for: fieldNumber)?.proto {
          bytes.append(contentsOf: protoName.utf8Buffer)
      } else if let protoName = nameResolver[fieldNumber] {
          let buff = UnsafeBufferPointer(start: protoName.utf8Start, count: protoName.utf8CodeUnitCount)
          bytes.append(contentsOf: buff)
      } else if let extensionName = extensions?[fieldNumber]?.protobufExtension.fieldName {
          bytes.append(UInt8(ascii: "["))
          bytes.append(contentsOf: extensionName.utf8)
          bytes.append(UInt8(ascii: "]"))
      } else {
          bytes.append(contentsOf: fieldNumber.description.utf8)
      }
      return bytes
  }

  private mutating func emitFieldName(lookingUp fieldNumber: Int) {
      if let protoName = nameMap?.names(for: fieldNumber)?.proto {
          encoder.emitFieldName(name: protoName.utf8Buffer)
      } else if let protoName = nameResolver[fieldNumber] {
          encoder.emitFieldName(name: protoName)
      } else if let extensionName = extensions?[fieldNumber]?.protobufExtension.fieldName {
          encoder.emitExtensionFieldName(name: extensionName)
      } else {
          encoder.emitFieldNumber(number: fieldNumber)
      }
  }

  mutating func visitUnknown(bytes: Data) throws {
      if options.printUnknownFields {
          try bytes.withUnsafeBytes { (body: UnsafeRawBufferPointer) -> () in
            if let baseAddress = body.baseAddress, body.count > 0 {
<<<<<<< HEAD
              var decoder = BinaryDecoder(forReadingFrom: baseAddress,
=======
              let p = baseAddress.assumingMemoryBound(to: UInt8.self)
              // All fields will be directly handled, so there is no need for
              // the unknown field buffering/collection (when scannings to see
              // if something is a message, this would be extremely wasteful).
              var binaryOptions = BinaryDecodingOptions()
              binaryOptions.discardUnknownFields = true
              var decoder = BinaryDecoder(forReadingFrom: p,
>>>>>>> edd69cad
                                          count: body.count,
                                          options: binaryOptions)
              try visitUnknown(decoder: &decoder, groupFieldNumber: nil)
            }
          }
      }
  }

  private mutating func visitUnknown(decoder: inout BinaryDecoder, groupFieldNumber: Int?) throws {
      while let tag = try decoder.getTag() {
          switch tag.wireFormat {
          case .varint:
              encoder.emitFieldNumber(number: tag.fieldNumber)
              var value: UInt64 = 0
              encoder.startRegularField()
              try decoder.decodeSingularUInt64Field(value: &value)
              encoder.putUInt64(value: value)
              encoder.endRegularField()
          case .fixed64:
              encoder.emitFieldNumber(number: tag.fieldNumber)
              var value: UInt64 = 0
              encoder.startRegularField()
              try decoder.decodeSingularFixed64Field(value: &value)
              encoder.putUInt64Hex(value: value, digits: 16)
              encoder.endRegularField()
          case .lengthDelimited:
              encoder.emitFieldNumber(number: tag.fieldNumber)
              var bytes = Internal.emptyData
              try decoder.decodeSingularBytesField(value: &bytes)
              bytes.withUnsafeBytes { (body: UnsafeRawBufferPointer) -> () in
                if let baseAddress = body.baseAddress, body.count > 0 {
                  var testDecoder = BinaryDecoder(forReadingFrom: baseAddress,
                                                  count: body.count,
                                                  parent: decoder)
                  do {
                      // Skip all the fields to test if it looks like a message
                      while let _ = try testDecoder.nextFieldNumber() {
                      }
                      // No error?  Output the message body.
                      var subDecoder = BinaryDecoder(forReadingFrom: baseAddress,
                                                     count: bytes.count,
                                                     parent: decoder)
                      encoder.startMessageField()
                      try visitUnknown(decoder: &subDecoder, groupFieldNumber: nil)
                      encoder.endMessageField()
                  } catch {
                      // Field scan threw an error, so just dump it as a string.
                      encoder.startRegularField()
                      encoder.putBytesValue(value: bytes)
                      encoder.endRegularField()
                  }
                }
              }
          case .startGroup:
              encoder.emitFieldNumber(number: tag.fieldNumber)
              encoder.startMessageField()
              try visitUnknown(decoder: &decoder, groupFieldNumber: tag.fieldNumber)
              encoder.endMessageField()
          case .endGroup:
              // Unknown data is scanned and verified by the
              // binary parser, so this can never fail.
              assert(tag.fieldNumber == groupFieldNumber)
              return
          case .fixed32:
              encoder.emitFieldNumber(number: tag.fieldNumber)
              var value: UInt32 = 0
              encoder.startRegularField()
              try decoder.decodeSingularFixed32Field(value: &value)
              encoder.putUInt64Hex(value: UInt64(value), digits: 8)
              encoder.endRegularField()
          }
      }
  }

  // Visitor.swift defines default versions for other singular field types
  // that simply widen and dispatch to one of the following.  Since Text format
  // does not distinguish e.g., Fixed64 vs. UInt64, this is sufficient.

  mutating func visitSingularFloatField(value: Float, fieldNumber: Int) throws {
      emitFieldName(lookingUp: fieldNumber)
      encoder.startRegularField()
      encoder.putFloatValue(value: value)
      encoder.endRegularField()
  }

  mutating func visitSingularDoubleField(value: Double, fieldNumber: Int) throws {
      emitFieldName(lookingUp: fieldNumber)
      encoder.startRegularField()
      encoder.putDoubleValue(value: value)
      encoder.endRegularField()
  }

  mutating func visitSingularInt64Field(value: Int64, fieldNumber: Int) throws {
      emitFieldName(lookingUp: fieldNumber)
      encoder.startRegularField()
      encoder.putInt64(value: value)
      encoder.endRegularField()
  }

  mutating func visitSingularUInt64Field(value: UInt64, fieldNumber: Int) throws {
      emitFieldName(lookingUp: fieldNumber)
      encoder.startRegularField()
      encoder.putUInt64(value: value)
      encoder.endRegularField()
  }

  mutating func visitSingularBoolField(value: Bool, fieldNumber: Int) throws {
      emitFieldName(lookingUp: fieldNumber)
      encoder.startRegularField()
      encoder.putBoolValue(value: value)
      encoder.endRegularField()
  }

  mutating func visitSingularStringField(value: String, fieldNumber: Int) throws {
      emitFieldName(lookingUp: fieldNumber)
      encoder.startRegularField()
      encoder.putStringValue(value: value)
      encoder.endRegularField()
  }

  mutating func visitSingularBytesField(value: Data, fieldNumber: Int) throws {
      emitFieldName(lookingUp: fieldNumber)
      encoder.startRegularField()
      encoder.putBytesValue(value: value)
      encoder.endRegularField()
  }

  mutating func visitSingularEnumField<E: Enum>(value: E, fieldNumber: Int) throws {
      emitFieldName(lookingUp: fieldNumber)
      encoder.startRegularField()
      encoder.putEnumValue(value: value)
      encoder.endRegularField()
  }

  mutating func visitSingularMessageField<M: Message>(value: M,
                                             fieldNumber: Int) throws {
      emitFieldName(lookingUp: fieldNumber)

      // Cache old encoder state
      let oldNameMap = self.nameMap
      let oldNameResolver = self.nameResolver
      let oldExtensions = self.extensions
      // Update encoding state for new message
      self.nameMap = (M.self as? _ProtoNameProviding.Type)?._protobuf_nameMap
      self.nameResolver = [:]
      self.extensions = (value as? ExtensibleMessage)?._protobuf_extensionFieldValues
      // Restore state before returning
      defer {
        self.extensions = oldExtensions
        self.nameResolver = oldNameResolver
        self.nameMap = oldNameMap
      }
      // Encode submessage
      encoder.startMessageField()
      if let any = value as? Google_Protobuf_Any {
          any.textTraverse(visitor: &self)
      } else {
          try! value.traverse(visitor: &self)
      }
      encoder.endMessageField()
  }

  // Emit the full "verbose" form of an Any.  This writes the typeURL
  // as a field name in `[...]` followed by the fields of the
  // contained message.
  internal mutating func visitAnyVerbose(value: Message, typeURL: String) {
      encoder.emitExtensionFieldName(name: typeURL)
      encoder.startMessageField()
      var visitor = TextFormatEncodingVisitor(message: value, encoder: encoder, options: options)
      if let any = value as? Google_Protobuf_Any {
          any.textTraverse(visitor: &visitor)
      } else {
          try! value.traverse(visitor: &visitor)
      }
      encoder = visitor.encoder
      encoder.endMessageField()
  }

  // Write a single special field called "#json".  This
  // is used for Any objects with undecoded JSON contents.
  internal mutating func visitAnyJSONDataField(value: Data) {
      encoder.indent()
      encoder.append(staticText: "#json: ")
      encoder.putBytesValue(value: value)
      encoder.append(staticText: "\n")
  }

  // The default implementations in Visitor.swift provide the correct
  // results, but we get significantly better performance by only doing
  // the name lookup once for the array, rather than once for each element:

  mutating func visitRepeatedFloatField(value: [Float], fieldNumber: Int) throws {
      let fieldName = formatFieldName(lookingUp: fieldNumber)
      for v in value {
          encoder.emitFieldName(name: fieldName)
          encoder.startRegularField()
          encoder.putFloatValue(value: v)
          encoder.endRegularField()
      }
  }

  mutating func visitRepeatedDoubleField(value: [Double], fieldNumber: Int) throws {
      let fieldName = formatFieldName(lookingUp: fieldNumber)
      for v in value {
          encoder.emitFieldName(name: fieldName)
          encoder.startRegularField()
          encoder.putDoubleValue(value: v)
          encoder.endRegularField()
      }
  }

  mutating func visitRepeatedInt32Field(value: [Int32], fieldNumber: Int) throws {
      let fieldName = formatFieldName(lookingUp: fieldNumber)
      for v in value {
          encoder.emitFieldName(name: fieldName)
          encoder.startRegularField()
          encoder.putInt64(value: Int64(v))
          encoder.endRegularField()
      }
  }

  mutating func visitRepeatedInt64Field(value: [Int64], fieldNumber: Int) throws {
      let fieldName = formatFieldName(lookingUp: fieldNumber)
      for v in value {
          encoder.emitFieldName(name: fieldName)
          encoder.startRegularField()
          encoder.putInt64(value: v)
          encoder.endRegularField()
      }
  }

  mutating func visitRepeatedUInt32Field(value: [UInt32], fieldNumber: Int) throws {
      let fieldName = formatFieldName(lookingUp: fieldNumber)
      for v in value {
          encoder.emitFieldName(name: fieldName)
          encoder.startRegularField()
          encoder.putUInt64(value: UInt64(v))
          encoder.endRegularField()
      }
  }

  mutating func visitRepeatedUInt64Field(value: [UInt64], fieldNumber: Int) throws {
      let fieldName = formatFieldName(lookingUp: fieldNumber)
      for v in value {
          encoder.emitFieldName(name: fieldName)
          encoder.startRegularField()
          encoder.putUInt64(value: v)
          encoder.endRegularField()
      }
  }

  mutating func visitRepeatedSInt32Field(value: [Int32], fieldNumber: Int) throws {
    try visitRepeatedInt32Field(value: value, fieldNumber: fieldNumber)
  }
  mutating func visitRepeatedSInt64Field(value: [Int64], fieldNumber: Int) throws {
    try visitRepeatedInt64Field(value: value, fieldNumber: fieldNumber)
  }
  mutating func visitRepeatedFixed32Field(value: [UInt32], fieldNumber: Int) throws {
    try visitRepeatedUInt32Field(value: value, fieldNumber: fieldNumber)
  }
  mutating func visitRepeatedFixed64Field(value: [UInt64], fieldNumber: Int) throws {
    try visitRepeatedUInt64Field(value: value, fieldNumber: fieldNumber)
  }
  mutating func visitRepeatedSFixed32Field(value: [Int32], fieldNumber: Int) throws {
    try visitRepeatedInt32Field(value: value, fieldNumber: fieldNumber)
  }
  mutating func visitRepeatedSFixed64Field(value: [Int64], fieldNumber: Int) throws {
    try visitRepeatedInt64Field(value: value, fieldNumber: fieldNumber)
  }

  mutating func visitRepeatedBoolField(value: [Bool], fieldNumber: Int) throws {
      let fieldName = formatFieldName(lookingUp: fieldNumber)
      for v in value {
          encoder.emitFieldName(name: fieldName)
          encoder.startRegularField()
          encoder.putBoolValue(value: v)
          encoder.endRegularField()
      }
  }

  mutating func visitRepeatedStringField(value: [String], fieldNumber: Int) throws {
      let fieldName = formatFieldName(lookingUp: fieldNumber)
      for v in value {
          encoder.emitFieldName(name: fieldName)
          encoder.startRegularField()
          encoder.putStringValue(value: v)
          encoder.endRegularField()
      }
  }

  mutating func visitRepeatedBytesField(value: [Data], fieldNumber: Int) throws {
      let fieldName = formatFieldName(lookingUp: fieldNumber)
      for v in value {
          encoder.emitFieldName(name: fieldName)
          encoder.startRegularField()
          encoder.putBytesValue(value: v)
          encoder.endRegularField()
      }
  }

  mutating func visitRepeatedEnumField<E: Enum>(value: [E], fieldNumber: Int) throws {
      let fieldName = formatFieldName(lookingUp: fieldNumber)
      for v in value {
          encoder.emitFieldName(name: fieldName)
          encoder.startRegularField()
          encoder.putEnumValue(value: v)
          encoder.endRegularField()
      }
  }

  // Messages and groups
  mutating func visitRepeatedMessageField<M: Message>(value: [M],
                                             fieldNumber: Int) throws {
      // Look up field name against outer message encoding state
      let fieldName = formatFieldName(lookingUp: fieldNumber)
      // Cache old encoder state
      let oldNameMap = self.nameMap
      let oldNameResolver = self.nameResolver
      let oldExtensions = self.extensions
      // Update encoding state for new message type
      self.nameMap = (M.self as? _ProtoNameProviding.Type)?._protobuf_nameMap
      self.nameResolver = [:]
      self.extensions = (value as? ExtensibleMessage)?._protobuf_extensionFieldValues
      // Iterate and encode each message
      for v in value {
          encoder.emitFieldName(name: fieldName)
          encoder.startMessageField()
          if let any = v as? Google_Protobuf_Any {
              any.textTraverse(visitor: &self)
          } else {
              try! v.traverse(visitor: &self)
          }
          encoder.endMessageField()
      }
      // Restore state
      self.extensions = oldExtensions
      self.nameResolver = oldNameResolver
      self.nameMap = oldNameMap
  }

  // Google's C++ implementation of Text format supports two formats
  // for repeated numeric fields: "short" format writes the list as a
  // single field with values enclosed in `[...]`, "long" format
  // writes a separate field name/value for each item.  They provide
  // an option for callers to select which output version they prefer.

  // Since this distinction mirrors the difference in Protobuf Binary
  // between "packed" and "non-packed", I've chosen to use the short
  // format for packed fields and the long version for repeated
  // fields.  This provides a clear visual distinction between these
  // fields (including proto3's default use of packed) without
  // introducing the baggage of a separate option.

  private mutating func _visitPacked<T>(
    value: [T], fieldNumber: Int,
    encode: (T, inout TextFormatEncoder) -> ()
  ) throws {
      emitFieldName(lookingUp: fieldNumber)
      encoder.startRegularField()
      var firstItem = true
      encoder.startArray()
      for v in value {
          if !firstItem {
              encoder.arraySeparator()
          }
          encode(v, &encoder)
          firstItem = false
      }
      encoder.endArray()
      encoder.endRegularField()
  }

  mutating func visitPackedFloatField(value: [Float], fieldNumber: Int) throws {
    try _visitPacked(value: value, fieldNumber: fieldNumber) {
      (v: Float, encoder: inout TextFormatEncoder) in
      encoder.putFloatValue(value: v)
    }
  }

  mutating func visitPackedDoubleField(value: [Double], fieldNumber: Int) throws {
    try _visitPacked(value: value, fieldNumber: fieldNumber) {
      (v: Double, encoder: inout TextFormatEncoder) in
      encoder.putDoubleValue(value: v)
    }
  }

  mutating func visitPackedInt32Field(value: [Int32], fieldNumber: Int) throws {
    try _visitPacked(value: value, fieldNumber: fieldNumber) {
      (v: Int32, encoder: inout TextFormatEncoder) in
      encoder.putInt64(value: Int64(v))
    }
  }

  mutating func visitPackedInt64Field(value: [Int64], fieldNumber: Int) throws {
    try _visitPacked(value: value, fieldNumber: fieldNumber) {
      (v: Int64, encoder: inout TextFormatEncoder) in
      encoder.putInt64(value: v)
    }
  }

  mutating func visitPackedUInt32Field(value: [UInt32], fieldNumber: Int) throws {
    try _visitPacked(value: value, fieldNumber: fieldNumber) {
      (v: UInt32, encoder: inout TextFormatEncoder) in
      encoder.putUInt64(value: UInt64(v))
    }
  }

  mutating func visitPackedUInt64Field(value: [UInt64], fieldNumber: Int) throws {
    try _visitPacked(value: value, fieldNumber: fieldNumber) {
      (v: UInt64, encoder: inout TextFormatEncoder) in
      encoder.putUInt64(value: v)
    }
  }

  mutating func visitPackedSInt32Field(value: [Int32], fieldNumber: Int) throws {
    try visitPackedInt32Field(value: value, fieldNumber: fieldNumber)
  }

  mutating func visitPackedSInt64Field(value: [Int64], fieldNumber: Int) throws {
    try visitPackedInt64Field(value: value, fieldNumber: fieldNumber)
  }

  mutating func visitPackedFixed32Field(value: [UInt32], fieldNumber: Int) throws {
    try visitPackedUInt32Field(value: value, fieldNumber: fieldNumber)
  }

  mutating func visitPackedFixed64Field(value: [UInt64], fieldNumber: Int) throws {
    try visitPackedUInt64Field(value: value, fieldNumber: fieldNumber)
  }

  mutating func visitPackedSFixed32Field(value: [Int32], fieldNumber: Int) throws {
    try visitPackedInt32Field(value: value, fieldNumber: fieldNumber)
  }

  mutating func visitPackedSFixed64Field(value: [Int64], fieldNumber: Int) throws {
    try visitPackedInt64Field(value: value, fieldNumber: fieldNumber)
  }

  mutating func visitPackedBoolField(value: [Bool], fieldNumber: Int) throws {
    try _visitPacked(value: value, fieldNumber: fieldNumber) {
      (v: Bool, encoder: inout TextFormatEncoder) in
      encoder.putBoolValue(value: v)
    }
  }

  mutating func visitPackedEnumField<E: Enum>(value: [E], fieldNumber: Int) throws {
    try _visitPacked(value: value, fieldNumber: fieldNumber) {
      (v: E, encoder: inout TextFormatEncoder) in
      encoder.putEnumValue(value: v)
    }
  }

  /// Helper to encapsulate the common structure of iterating over a map
  /// and encoding the keys and values.
  private mutating func _visitMap<K, V>(
    map: Dictionary<K, V>,
    fieldNumber: Int,
    coder: (inout TextFormatEncodingVisitor, K, V) throws -> ()
  ) throws {
      for (k,v) in map {
          emitFieldName(lookingUp: fieldNumber)
          encoder.startMessageField()
          var visitor = TextFormatEncodingVisitor(nameMap: nil, nameResolver: mapNameResolver, extensions: nil, encoder: encoder, options: options)
          try coder(&visitor, k, v)
          encoder = visitor.encoder
          encoder.endMessageField()
      }
  }

  mutating func visitMapField<KeyType, ValueType: MapValueType>(
    fieldType: _ProtobufMap<KeyType, ValueType>.Type,
    value: _ProtobufMap<KeyType, ValueType>.BaseType,
    fieldNumber: Int
  ) throws {
      try _visitMap(map: value, fieldNumber: fieldNumber) {
          (visitor: inout TextFormatEncodingVisitor, key, value) throws -> () in
          try KeyType.visitSingular(value: key, fieldNumber: 1, with: &visitor)
          try ValueType.visitSingular(value: value, fieldNumber: 2, with: &visitor)
      }
  }

  mutating func visitMapField<KeyType, ValueType>(
    fieldType: _ProtobufEnumMap<KeyType, ValueType>.Type,
    value: _ProtobufEnumMap<KeyType, ValueType>.BaseType,
    fieldNumber: Int
  ) throws where ValueType.RawValue == Int {
      try _visitMap(map: value, fieldNumber: fieldNumber) {
          (visitor: inout TextFormatEncodingVisitor, key, value) throws -> () in
          try KeyType.visitSingular(value: key, fieldNumber: 1, with: &visitor)
          try visitor.visitSingularEnumField(value: value, fieldNumber: 2)
      }
  }

  mutating func visitMapField<KeyType, ValueType>(
    fieldType: _ProtobufMessageMap<KeyType, ValueType>.Type,
    value: _ProtobufMessageMap<KeyType, ValueType>.BaseType,
    fieldNumber: Int
  ) throws {
      try _visitMap(map: value, fieldNumber: fieldNumber) {
          (visitor: inout TextFormatEncodingVisitor, key, value) throws -> () in
          try KeyType.visitSingular(value: key, fieldNumber: 1, with: &visitor)
          try visitor.visitSingularMessageField(value: value, fieldNumber: 2)
      }
  }
}<|MERGE_RESOLUTION|>--- conflicted
+++ resolved
@@ -96,17 +96,12 @@
       if options.printUnknownFields {
           try bytes.withUnsafeBytes { (body: UnsafeRawBufferPointer) -> () in
             if let baseAddress = body.baseAddress, body.count > 0 {
-<<<<<<< HEAD
-              var decoder = BinaryDecoder(forReadingFrom: baseAddress,
-=======
-              let p = baseAddress.assumingMemoryBound(to: UInt8.self)
               // All fields will be directly handled, so there is no need for
               // the unknown field buffering/collection (when scannings to see
               // if something is a message, this would be extremely wasteful).
               var binaryOptions = BinaryDecodingOptions()
               binaryOptions.discardUnknownFields = true
-              var decoder = BinaryDecoder(forReadingFrom: p,
->>>>>>> edd69cad
+              var decoder = BinaryDecoder(forReadingFrom: baseAddress,
                                           count: body.count,
                                           options: binaryOptions)
               try visitUnknown(decoder: &decoder, groupFieldNumber: nil)
