// Sources/protoc-gen-swift/MessageGenerator.swift - Per-message logic
//
// Copyright (c) 2014 - 2016 Apple Inc. and the project authors
// Licensed under Apache License v2.0 with Runtime Library Exception
//
// See LICENSE.txt for license information:
// https://github.com/apple/swift-protobuf/blob/master/LICENSE.txt
//
// -----------------------------------------------------------------------------
///
/// This provides the overall support for building Swift structs to represent
/// a proto message.  In particular, this handles the copy-on-write deferred
/// for messages that require it.
///
// -----------------------------------------------------------------------------

import Foundation
import PluginLibrary
import SwiftProtobuf

class MessageGenerator {
  private let descriptor: Google_Protobuf_DescriptorProto
  private let context: Context
  private let generatorOptions: GeneratorOptions
  private let visibility: String
  private let protoFullName: String
  private let swiftFullName: String
  private let swiftRelativeName: String
  private let swiftMessageConformance: String
  private let protoMessageName: String
  private let protoPackageName: String
  private let fields: [MessageFieldGenerator]
  private let oneofs: [OneofGenerator]
  private let extensions: [ExtensionGenerator]
  private let storage: MessageStorageClassGenerator?
  private let enums: [EnumGenerator]
  private let messages: [MessageGenerator]
  private let isProto3: Bool
  private let isExtensible: Bool
  private let isGroup: Bool

  private let path: [Int32]
  private let comments: String

  init(
    descriptor: Google_Protobuf_DescriptorProto,
    path: [Int32],
    parentSwiftName: String?,
    parentProtoPath: String?,
    file: FileGenerator,
    context: Context
  ) {
    self.protoMessageName = descriptor.name
    self.context = context
    self.generatorOptions = context.options
    self.visibility = generatorOptions.visibilitySourceSnippet
    self.protoFullName = (parentProtoPath == nil ? "" : (parentProtoPath! + ".")) + self.protoMessageName
    self.descriptor = descriptor
    self.isProto3 = file.isProto3
    self.isGroup = context.protoNameIsGroup.contains(protoFullName)
    self.isExtensible = descriptor.extensionRange.count > 0
    self.protoPackageName = file.protoPackageName
    if let parentSwiftName = parentSwiftName {
      swiftRelativeName = sanitizeMessageTypeName(descriptor.name)
      swiftFullName = parentSwiftName + "." + swiftRelativeName
    } else {
      swiftRelativeName = sanitizeMessageTypeName(file.swiftPrefix + descriptor.name)
      swiftFullName = swiftRelativeName
    }
    var conformance: [String] = []
    if isProto3 {
      conformance.append("SwiftProtobuf.Proto3Message")
    } else {
      conformance.append("SwiftProtobuf.Proto2Message")
    }
    if isExtensible {
      conformance.append("SwiftProtobuf.ExtensibleMessage")
    }
    conformance.append("SwiftProtobuf._MessageImplementationBase")
    // TODO: Move this conformance into an extension in a separate file.
    conformance.append("SwiftProtobuf._ProtoNameProviding")
    self.swiftMessageConformance = conformance.joined(separator: ", ")

    var i: Int32 = 0
    var fields = [MessageFieldGenerator]()
    for f in descriptor.field {
      var fieldPath = path
      fieldPath.append(2)
      fieldPath.append(i)
      i += 1
      fields.append(MessageFieldGenerator(descriptor: f, path: fieldPath, messageDescriptor: descriptor, file: file, context: context))
    }
    self.fields = fields

    i = 0
    var extensions = [ExtensionGenerator]()
    for e in descriptor.extension_p {
      var extPath = path
      extPath.append(6)
      extPath.append(i)
      i += 1
      extensions.append(ExtensionGenerator(descriptor: e, path: extPath, parentProtoPath: protoFullName, swiftDeclaringMessageName: swiftFullName, file: file, context: context))
    }
    self.extensions = extensions

    var oneofs = [OneofGenerator]()
    for oneofIndex in (0..<descriptor.oneofDecl.count) {
      let oneofFields = fields.filter {
        $0.descriptor.hasOneofIndex && $0.descriptor.oneofIndex == Int32(oneofIndex)
      }
      let oneof = OneofGenerator(descriptor: descriptor.oneofDecl[oneofIndex], generatorOptions: generatorOptions, fields: oneofFields, swiftMessageFullName: swiftFullName, isProto3: isProto3)
      oneofs.append(oneof)
    }
    self.oneofs = oneofs

    i = 0
    var enums = [EnumGenerator]()
    for e in descriptor.enumType {
      var enumPath = path
      enumPath.append(4)
      enumPath.append(i)
      i += 1
      enums.append(EnumGenerator(descriptor: e, path: enumPath, parentSwiftName: swiftFullName, file: file))
    }
    self.enums = enums

    i = 0
    var messages = [MessageGenerator]()
    for m in descriptor.nestedType where m.options.mapEntry != true {
      var msgPath = path
      msgPath.append(3)
      msgPath.append(i)
      i += 1
      messages.append(MessageGenerator(descriptor: m, path: msgPath, parentSwiftName: swiftFullName, parentProtoPath: protoFullName, file: file, context: context))
    }
    self.messages = messages

    self.path = path
    self.comments = file.commentsFor(path: path)

    // NOTE: This check for fields.count likely isn't completely correct
    // when the message has one or more oneof{}s. As that will efficively
    // reduce the real number of fields and the message might not need heap
    // storage yet.
    let useHeapStorage = fields.count > 16 ||
      hasMessageField(descriptor: descriptor, context: context)
    if useHeapStorage {
      self.storage = MessageStorageClassGenerator(
        descriptor: descriptor,
        fields: fields,
        oneofs: oneofs,
        file: file,
        messageSwiftName: swiftFullName,
        context: context)
    } else {
        self.storage = nil
    }
  }

  func generateNested(printer p: inout CodePrinter, file: FileGenerator, parent: MessageGenerator?) {
    p.print("\n")
    if comments != "" {
      p.print(comments)
    }

    p.print("\(visibility)struct \(swiftRelativeName): \(swiftMessageConformance) {\n")
    p.indent()
    p.print("\(visibility)static let protoMessageName: String = \"\(protoMessageName)\"\n")
    p.print("\(visibility)static let protoPackageName: String = \"\(protoPackageName)\"\n")

    // Map proto field names to field number
    if fields.isEmpty {
      p.print("\(visibility)static let _protobuf_fieldNames = FieldNameMap()\n")
    } else {
      p.print("\(visibility)static let _protobuf_fieldNames: FieldNameMap = [\n")
      p.indent()
      for f in fields {
        p.print("\(f.number): \(f.fieldMapNames),\n")
      }
      p.outdent()
      p.print("]\n")
    }

    if let storage = storage {
      // Storage class, if needed
      storage.generateNested(printer: &p)
      p.print("\n")
      p.print("private var _storage = _StorageClass()\n")
      p.print("\n")
      p.print("private mutating func _uniqueStorage() -> _StorageClass {\n")
      p.print("  if !isKnownUniquelyReferenced(&_storage) {\n")
      p.print("    _storage = _storage.copy()\n")
      p.print("  }\n")
      p.print("  return _storage\n")
      p.print("}\n")

      for f in fields {
        f.generateProxyIvar(printer: &p)
        f.generateHasProperty(printer: &p, usesHeapStorage: true)
        f.generateClearMethod(printer: &p, usesHeapStorage: true)
      }
      for o in oneofs {
        o.generateProxyIvar(printer: &p)
      }
    } else {
      // Local ivars if no storage class
      var oneofHandled = Set<Int32>()
      for f in fields {
        f.generateTopIvar(printer: &p)
        f.generateHasProperty(printer: &p, usesHeapStorage: false)
        f.generateClearMethod(printer: &p, usesHeapStorage: false)
        if f.descriptor.hasOneofIndex {
          let oneofIndex = f.descriptor.oneofIndex
          if !oneofHandled.contains(oneofIndex) {
            let oneof = oneofs[Int(oneofIndex)]
            oneof.generateTopIvar(printer: &p)
            oneofHandled.insert(oneofIndex)
          }
        }
      }
    }

    if !file.isProto3 {
      p.print("\n")
      p.print("\(visibility)var unknownFields = SwiftProtobuf.UnknownStorage()\n")
    }

    for o in oneofs {
      o.generateNested(printer: &p)
    }

    // Nested enums
    for e in enums {
      e.generateNested(printer: &p)
    }

    // Nested messages
    for m in messages {
      m.generateNested(printer: &p, file: file, parent: self)
    }

    // Nested extension declarations
    if !extensions.isEmpty {
      p.print("\n")
      p.print("struct Extensions {\n")
      p.indent()
      for e in extensions {
          e.generateNested(printer: &p)
      }
      p.outdent()
      p.print("}\n")
    }

    // Generate the default initializer. If we don't, Swift seems to sometimes
    // generate it along with others that can take public proprerties. When it
    // generates the others doesn't seem to be documented.
    p.print("\n")
    p.print("\(visibility)init() {}\n")

    // isInitialized
    generateIsInitialized(printer:&p)

    p.print("\n")
    generateDecodeMessage(printer: &p)

    p.print("\n")
    generateDecodeField(printer: &p)

    p.print("\n")
    generateTraverse(printer: &p)

    p.print("\n")
    generateIsEqualTo(printer: &p)

    // Optional extension support
    if isExtensible {
      p.print("\n")
      p.print("private var _extensionFieldValues = SwiftProtobuf.ExtensionFieldValueSet()\n")
      p.print("\n")
      p.print("\(visibility)mutating func setExtensionValue<F: SwiftProtobuf.ExtensionField>(ext: SwiftProtobuf.MessageExtension<F, \(swiftRelativeName)>, value: F.ValueType) {\n")
      p.print("  _extensionFieldValues[ext.fieldNumber] = ext.set(value: value)\n")
      p.print("}\n")
      p.print("\n")
      p.print("\(visibility)mutating func clearExtensionValue<F: SwiftProtobuf.ExtensionField>(ext: SwiftProtobuf.MessageExtension<F, \(swiftRelativeName)>) {\n")
      p.print("  _extensionFieldValues[ext.fieldNumber] = nil\n")
      p.print("}\n")
      p.print("\n")
      p.print("\(visibility)func getExtensionValue<F: SwiftProtobuf.ExtensionField>(ext: SwiftProtobuf.MessageExtension<F, \(swiftRelativeName)>) -> F.ValueType {\n")
      p.print("  if let fieldValue = _extensionFieldValues[ext.fieldNumber] as? F {\n")
      p.print("    return fieldValue.value\n")
      p.print("  }\n")
      p.print("  return ext.defaultValue\n")
      p.print("}\n")
      p.print("\n")
      p.print("\(visibility)func hasExtensionValue<F: SwiftProtobuf.ExtensionField>(ext: SwiftProtobuf.MessageExtension<F, \(swiftRelativeName)>) -> Bool {\n")
      p.print("  return _extensionFieldValues[ext.fieldNumber] is F\n")
      p.print("}\n")
      p.print("\(visibility)func _protobuf_fieldNames(for number: Int) -> FieldNameMap.Names? {\n")
      p.print("  return \(swiftRelativeName)._protobuf_fieldNames.fieldNames(for: number) ?? _extensionFieldValues.fieldNames(for: number)\n")
      p.print("}\n")
    }

    p.outdent()
    p.print("}\n")
  }

  func generateTopLevel(printer p: inout CodePrinter) {
    // nested messages
    for m in messages {
      m.generateTopLevel(printer: &p)
    }

    // nested extensions
    for e in extensions {
      e.generateTopLevel(printer: &p)
    }
  }

  func registerExtensions(registry: inout [String]) {
    for e in extensions {
      registry.append(e.swiftFullExtensionName)
    }
    for m in messages {
      m.registerExtensions(registry: &registry)
    }
  }

  /// Generates the `_protoc_generated_decodeMessage` method for the message.
  ///
  /// - Parameter p: The code printer.
  private func generateDecodeMessage(printer p: inout CodePrinter) {
    p.print("\(visibility)mutating func _protoc_generated_decodeMessage<D: SwiftProtobuf.Decoder>(decoder: inout D) throws {\n")
    p.indent()
    // We can't extend the lifetime of _storage in decodeField because it will
    // get executed for every field, instead of once per message, canceling out
    // all the benefits. Fortunately the optimizer is able to recognize that
    // this lifetime applies to the same _storage used within decodeField (even
    // though it's not passed directly in) and we avoid the extra
    // retains/releases.
    generateWithLifetimeExtension(printer: &p, throws: true) { p in
      p.print("while let fieldNumber = try decoder.nextFieldNumber() {\n")
      p.indent()
      p.print("try decodeField(decoder: &decoder, fieldNumber: fieldNumber)\n")
      p.outdent()
      p.print("}\n")
    }
    p.outdent()
    p.print("}\n")
  }

  /// Generates the `_protoc_generated_decodeField` method for the message.
  ///
  /// - Parameter p: The code printer.
  private func generateDecodeField(printer p: inout CodePrinter) {
    p.print("\(visibility)mutating func _protoc_generated_decodeField<D: SwiftProtobuf.Decoder>(decoder: inout D, fieldNumber: Int) throws {\n")
    p.indent()

    if !fields.isEmpty {
      p.print("switch fieldNumber {\n")
      var oneofHandled = Set<Int32>()
      for f in fields {
        if f.descriptor.hasOneofIndex {
          let oneofIndex = f.descriptor.oneofIndex
          if !oneofHandled.contains(oneofIndex) {
            p.print("case \(f.number)")
            for other in fields {
              if other.descriptor.hasOneofIndex && other.descriptor.oneofIndex == oneofIndex && other.number != f.number {
                p.print(", \(other.number)")
              }
            }
            let oneof = f.oneof!
            p.print(":\n")
            p.indent()
            p.print("if \(storedProperty(forOneof: oneof)) != nil {\n")
            p.print("  try decoder.handleConflictingOneOf()\n")
            p.print("}\n")
            p.print("\(storedProperty(forOneof: oneof)) = try \(swiftFullName).\(oneof.swiftRelativeType)(byDecodingFrom: &decoder, fieldNumber: fieldNumber)\n")
            p.outdent()
            oneofHandled.insert(oneofIndex)
          }
        } else {
          f.generateDecodeFieldCase(printer: &p, usesStorage: storage != nil)
        }
      }
      p.print("default: ")
      if isProto3 || !isExtensible {
        p.print("break\n")
      }
      p.indent()
    }
    if isExtensible {
      p.print("if ")
      var separator = ""
      for range in descriptor.extensionRange {
        p.print(separator)
        p.print("(\(range.start) <= fieldNumber && fieldNumber < \(range.end))")
        separator = " || "
      }
      p.print(" {\n")
      p.indent()
      p.print("try decoder.decodeExtensionField(values: &_extensionFieldValues, messageType: \(swiftRelativeName).self, fieldNumber: fieldNumber)\n")
      p.outdent()
      p.print("}\n")
    }
    if !fields.isEmpty {
      p.outdent()
      p.print("}\n")
    }

    p.outdent()
    p.print("}\n")
  }

  /// Generates the `_protoc_gen_traverse` method for the message.
  ///
  /// - Parameter p: The code printer.
  private func generateTraverse(printer p: inout CodePrinter) {
    p.print("\(visibility)func _protoc_generated_traverse<V: SwiftProtobuf.Visitor>(visitor: inout V) throws {\n")
    p.indent()
    generateWithLifetimeExtension(printer: &p, throws: true) { p in
      var ranges = descriptor.extensionRange.makeIterator()
      var nextRange = ranges.next()
      var currentOneof: Google_Protobuf_OneofDescriptorProto?
      var oneofStart = 0
      var oneofEnd = 0
      for f in (fields.sorted {$0.number < $1.number}) {
        while nextRange != nil && Int(nextRange!.start) < f.number {
          p.print("try visitor.visitExtensionFields(fields: _extensionFieldValues, start: \(nextRange!.start), end: \(nextRange!.end))\n")
          nextRange = ranges.next()
        }
        if let c = currentOneof, let n = f.oneof, n.name == c.name {
          oneofEnd = f.number + 1
        } else {
          if let oneof = currentOneof {
            p.print("try \(storedProperty(forOneof: oneof))?.traverse(visitor: &visitor, start: \(oneofStart), end: \(oneofEnd))\n")
            currentOneof = nil
          }
          if let newOneof = f.oneof {
            oneofStart = f.number
            oneofEnd = f.number + 1
            currentOneof = newOneof
          } else {
            f.generateTraverse(printer: &p, usesStorage: storage != nil)
          }
        }
      }
      if let oneof = currentOneof {
        p.print("try \(storedProperty(forOneof: oneof))?.traverse(visitor: &visitor, start: \(oneofStart), end: \(oneofEnd))\n")
      }
      while nextRange != nil {
        p.print("try visitor.visitExtensionFields(fields: _extensionFieldValues, start: \(nextRange!.start), end: \(nextRange!.end))\n")
        nextRange = ranges.next()
      }
      if !isProto3 {
        p.print("unknownFields.traverse(visitor: &visitor)\n")
      }
    }
    p.outdent()
    p.print("}\n")
  }

  /// Generates the `isEqualTo` method for the message.
  ///
  /// - Parameter p: The code printer.
  private func generateIsEqualTo(printer p: inout CodePrinter) {
    p.print("\(visibility)func _protoc_generated_isEqualTo(other: \(swiftFullName)) -> Bool {\n")
    p.indent()
    generateWithLifetimeExtension(printer: &p,
                                  returns: true,
                                  alsoCapturing: "other") { p in
      // We can't short-circuit the entire equality test if the storage objects
      // have the same identity because the unknown fields and extension values
      // might still be different, but we can at least save some time by only
      // testing the individual fields in storage when they're different.
      if storage != nil {
        p.print("if _storage !== other_storage {\n")
        p.indent()
      }

      var oneofHandled = Set<Int32>()
      for f in fields {
        if let o = f.oneof {
          if !oneofHandled.contains(f.descriptor.oneofIndex) {
            p.print("if \(storedProperty(forOneof: o)) != \(storedProperty(forOneof: o, in: "other")) {return false}\n")
            oneofHandled.insert(f.descriptor.oneofIndex)
          }
        } else {
<<<<<<< HEAD
            possibleStoragePrefix = ""
            extensionFieldValuesName = "_extensionFieldValues"
            unknownFieldsName = "unknownFields"
        }
        var ranges = descriptor.extensionRange.makeIterator()
        var nextRange = ranges.next()
        var currentOneof: Google_Protobuf_OneofDescriptorProto?
        var oneofStart = 0
        var oneofEnd = 0
        for f in (fields.sorted {$0.number < $1.number}) {
            while nextRange != nil && Int(nextRange!.start) < f.number {
                p.print("try visitor.visitExtensionFields(fields: \(extensionFieldValuesName), start: \(nextRange!.start), end: \(nextRange!.end))\n")
                nextRange = ranges.next()
            }
            if let c = currentOneof, let n = f.oneof, n.name == c.name {
                oneofEnd = f.number + 1
            } else {
                if let oneof = currentOneof {
                    p.print("try \(possibleStoragePrefix)\(oneof.swiftFieldName)?.traverse(visitor: &visitor, start: \(oneofStart), end: \(oneofEnd))\n")
                    currentOneof = nil
                }
                if let newOneof = f.oneof {
                    oneofStart = f.number
                    oneofEnd = f.number + 1
                    currentOneof = newOneof
                } else {
                    f.generateTraverse(printer: &p, prefix: possibleStoragePrefix)
                }
            }
        }
        if let oneof = currentOneof {
            p.print("try \(possibleStoragePrefix)\(oneof.swiftFieldName)?.traverse(visitor: &visitor, start: \(oneofStart), end: \(oneofEnd))\n")
        }
        while nextRange != nil {
            p.print("try visitor.visitExtensionFields(fields: \(extensionFieldValuesName), start: \(nextRange!.start), end: \(nextRange!.end))\n")
            nextRange = ranges.next()
        }
        if !file.isProto3 {
            p.print("try \(unknownFieldsName).traverse(visitor: &visitor)\n")
        }

        if storage != nil {
            p.outdent()
            p.print("}\n")
=======
          let notEqualClause: String
          if isProto3 || f.isRepeated {
            notEqualClause = "\(storedProperty(forField: f)) != \(storedProperty(forField: f, in: "other"))"
          } else {
            notEqualClause = "\(storedProperty(forField: f)) != \(storedProperty(forField: f, in: "other"))"
          }
          p.print("if \(notEqualClause) {return false}\n")
>>>>>>> c1adb3cb
        }
      }

      if storage != nil {
        p.outdent()
        p.print("}\n")
      }

      if !isProto3 {
        p.print("if unknownFields != other.unknownFields {return false}\n")
      }
      if isExtensible {
        p.print("if _extensionFieldValues != other._extensionFieldValues {return false}\n")
      }
      p.print("return true\n")
    }
    p.outdent()
    p.print("}\n")
  }

  /// Examines the message's members and returns a value indicating whether
  /// an `isInitialized` property needs to be printed, or if the default in
  /// the runtime library (which returns `true` unconditionally) is
  /// sufficient.
  ///
  /// - Returns: `true` if an `isInitialized` property needs to be generated.
  private func needsIsInitialized() -> Bool {
    if isExtensible {
      // Extensible messages need to generate isInitialized.
      return true
    }
    if !isProto3 {
      // Only proto2 syntax can have field presence (required fields); if any
      // fields are required, we need to generate isInitialized.
      for f in fields {
        if f.descriptor.label == .required {
          return true
        }
      }
    }
    // If any nested messages have required fields, we need to generate
    // isInitialized.
    for f in fields {
      if f.fieldHoldsMessage &&
        messageHasRequiredFields(msgTypeName:f.descriptor.typeName, context: context) {
        return true
      }
    }
    // If none of the above conditions were true, the default isInitialized,
    // which just returns true, is sufficient.
    return false
  }

  /// Generates the `isInitialized` property for the message, if needed.
  ///
  /// This may generate nothing, if the `isInitialized` property is not
  /// needed.
  ///
  /// - Parameter printer: The code printer.
  private func generateIsInitialized(printer p: inout CodePrinter) {
    guard needsIsInitialized() else {
      return
    }

    p.print("\npublic var isInitialized: Bool {\n")
    p.indent()
    generateWithLifetimeExtension(printer: &p, returns: true) { p in
      if isExtensible {
        p.print("if !_extensionFieldValues.isInitialized {return false}\n")
      }

      if !isProto3 {
        // Only proto2 syntax can have field presence (required fields); ensure required
        // fields have values.
        for f in fields {
          if f.descriptor.label == .required {
            p.print("if \(storedProperty(forField: f)) == nil {return false}\n")
          }
        }
      }

      // Check that all non-oneof embedded messages are initialized.
      for f in fields {
        if f.fieldHoldsMessage && f.oneof == nil &&
          messageHasRequiredFields(msgTypeName:f.descriptor.typeName, context: context) {
          if f.isRepeated {
            p.print("if !SwiftProtobuf.Internal.areAllInitialized(\(f.swiftName)) {return false}\n")
          } else {
            p.print("if let v = \(storedProperty(forField: f)), !v.isInitialized {return false}\n")
          }
        }
      }

      // Check the oneofs using a switch so we can be more efficent.
      for oneofField in oneofs {
        var hasRequiredFields = false
        for f in oneofField.fields {
          if f.descriptor.isMessage &&
            messageHasRequiredFields(msgTypeName:f.descriptor.typeName, context: context) {
            hasRequiredFields = true
            break
          }
        }
        if !hasRequiredFields {
          continue
        }

        p.print("switch \(oneofField.descriptor.swiftFieldName) {\n")
        var needsDefault = false
        for f in oneofField.fields {
          if f.descriptor.isMessage &&
            messageHasRequiredFields(msgTypeName:f.descriptor.typeName, context: context) {
            p.print("case .\(f.swiftName)(let v)?:\n")
            p.indent()
            p.print("if !v.isInitialized {return false}\n")
            p.outdent()
          } else {
            needsDefault = true
          }
        }
        if needsDefault {
          p.print("default:\n")
          p.indent()
          p.print("break\n")
          p.outdent()
        }
        p.print("}\n")
      }

      p.print("return true\n")
    }
    p.outdent()
    p.print("}\n")
  }

  /// Returns the Swift expression used to access the actual stored property
  /// for the given field.
  ///
  /// This method has knowledge of the lifetime extension logic implemented
  /// by `generateWithLifetimeExtension` such that if the stored property is
  /// in a storage object, the proper dot-expression is returned.
  ///
  /// - Parameter field: The `MessageFieldGenerator` corresponding to the
  ///   field.
  /// - Parameter variable: The name of the variable representing the message
  ///   whose stored property should be accessed. The default value if
  ///   omitted is the empty string, which represents implicit `self`.
  /// - Returns: The Swift expression used to access the actual stored
  ///   property for the field.
  private func storedProperty(
    forField field: MessageFieldGenerator,
    in variable: String = ""
  ) -> String {
    if storage != nil {
      return "\(variable)_storage.\(field.swiftStorageName)"
    }
    let prefix = variable.isEmpty ? "" : "\(variable)."
    if field.isRepeated || field.isMap {
      return "\(prefix)\(field.swiftName)"
    }
    if !isProto3 {
      return "\(prefix)\(field.swiftStorageName)"
    }
    return "\(prefix)\(field.swiftName)"
  }

  /// Returns the Swift expression used to access the actual stored property
  /// for the given oneof.
  ///
  /// This method has knowledge of the lifetime extension logic implemented
  /// by `generateWithLifetimeExtension` such that if the stored property is
  /// in a storage object, the proper dot-expression is returned.
  ///
  /// - Parameter oneof: The oneof descriptor.
  /// - Parameter variable: The name of the variable representing the message
  ///   whose stored property should be accessed. The default value if
  ///   omitted is the empty string, which represents implicit `self`.
  /// - Returns: The Swift expression used to access the actual stored
  ///   property for the oneof.
  private func storedProperty(
    forOneof oneof: Google_Protobuf_OneofDescriptorProto,
    in variable: String = ""
  ) -> String {
    if storage != nil {
      return "\(variable)_storage._\(oneof.swiftFieldName)"
    }
    let prefix = variable.isEmpty ? "" : "\(variable)."
    return "\(prefix)\(oneof.swiftFieldName)"
  }

  /// Executes the given closure, wrapping the code that it prints in a call
  /// to `withExtendedLifetime` for the storage object if the message uses
  /// one.
  ///
  /// - Parameter p: The code printer.
  /// - Parameter canThrow: Indicates whether the code that will be printed
  ///   inside the block can throw; if so, the printed call to
  ///   `withExtendedLifetime` will be preceded by `try`.
  /// - Parameter returns: Indicates whether the code that will be printed
  ///   inside the block returns a value; if so, the printed call to
  ///   `withExtendedLifetime` will be preceded by `return`.
  /// - Parameter capturedVariable: The name of another variable (which is
  ///   assumed to be the same type as `self`) whose storage should also be
  ///   captured (used for equality testing, where two messages are operated
  ///   on simultaneously).
  /// - Parameter body: A closure that takes the code printer as its sole
  ///   `inout` argument.
  private func generateWithLifetimeExtension(
    printer p: inout CodePrinter,
    throws canThrow: Bool = false,
    returns: Bool = false,
    alsoCapturing capturedVariable: String? = nil,
    body: (inout CodePrinter) -> Void
  ) {
    if storage != nil {
      let prefixKeywords = "\(returns ? "return " : "")" +
        "\(canThrow ? "try " : "")"

      let actualArgs: String
      let formalArgs: String
      if let capturedVariable = capturedVariable {
        actualArgs = "(_storage, \(capturedVariable)._storage)"
        formalArgs = "(_storage, \(capturedVariable)_storage)"
      } else {
        actualArgs = "_storage"
        // The way withExtendedLifetime is defined causes ambiguities in the
        // singleton argument case, which we have to resolve by writing out
        // the explicit type of the closure argument.
        formalArgs = "(_storage: _StorageClass)"
      }
      p.print(prefixKeywords +
        "withExtendedLifetime(\(actualArgs)) { \(formalArgs) in\n")
      p.indent()
    }

    body(&p)

    if storage != nil {
      p.outdent()
      p.print("}\n")
    }
  }
}

fileprivate func hasMessageField(
  descriptor: Google_Protobuf_DescriptorProto,
  context: Context
) -> Bool {
  let hasMessageField = descriptor.field.contains {
    ($0.type == .message || $0.type == .group)
    && $0.label != .repeated
    && (context.getMessageForPath(path: $0.typeName)?.options.mapEntry != true)
  }
  return hasMessageField
}

// The logic for this check comes from google/protobuf; the C++ and Java
// generators specificly.
//
// This is a helper for generating isInitialized methods.
fileprivate func messageHasRequiredFields(
  descriptor: Google_Protobuf_DescriptorProto,
  context: Context
) -> Bool {
  var alreadySeen = Set<Google_Protobuf_DescriptorProto>()

  func hasRequiredFieldsInner(
    _ descriptor: Google_Protobuf_DescriptorProto
  ) -> Bool {
    if alreadySeen.contains(descriptor) {
      // First required thing found causes this to return true, so one can
      // assume if it is already visited, it didn't have required fields.
      return false
    }
    alreadySeen.insert(descriptor)

    // If it can support extesions, and extension could be a message with
    // required fields.
    if descriptor.extensionRange.count > 0 {
      return true
    }

    for f in descriptor.field {
      if f.label == .required {
        return true
      }
      if (f.isMessage || f.isGroup) &&
        hasRequiredFieldsInner(context.getMessageForPath(path: f.typeName)!) {
        return true
      }
    }

    return false
  }

  return hasRequiredFieldsInner(descriptor)
}

fileprivate func messageHasRequiredFields(
  msgTypeName: String,
  context: Context
) -> Bool {
  let msgDesc = context.getMessageForPath(path: msgTypeName)!
  return messageHasRequiredFields(descriptor: msgDesc, context: context)
}<|MERGE_RESOLUTION|>--- conflicted
+++ resolved
@@ -452,7 +452,7 @@
         nextRange = ranges.next()
       }
       if !isProto3 {
-        p.print("unknownFields.traverse(visitor: &visitor)\n")
+        p.print("try unknownFields.traverse(visitor: &visitor)\n")
       }
     }
     p.outdent()
@@ -485,52 +485,6 @@
             oneofHandled.insert(f.descriptor.oneofIndex)
           }
         } else {
-<<<<<<< HEAD
-            possibleStoragePrefix = ""
-            extensionFieldValuesName = "_extensionFieldValues"
-            unknownFieldsName = "unknownFields"
-        }
-        var ranges = descriptor.extensionRange.makeIterator()
-        var nextRange = ranges.next()
-        var currentOneof: Google_Protobuf_OneofDescriptorProto?
-        var oneofStart = 0
-        var oneofEnd = 0
-        for f in (fields.sorted {$0.number < $1.number}) {
-            while nextRange != nil && Int(nextRange!.start) < f.number {
-                p.print("try visitor.visitExtensionFields(fields: \(extensionFieldValuesName), start: \(nextRange!.start), end: \(nextRange!.end))\n")
-                nextRange = ranges.next()
-            }
-            if let c = currentOneof, let n = f.oneof, n.name == c.name {
-                oneofEnd = f.number + 1
-            } else {
-                if let oneof = currentOneof {
-                    p.print("try \(possibleStoragePrefix)\(oneof.swiftFieldName)?.traverse(visitor: &visitor, start: \(oneofStart), end: \(oneofEnd))\n")
-                    currentOneof = nil
-                }
-                if let newOneof = f.oneof {
-                    oneofStart = f.number
-                    oneofEnd = f.number + 1
-                    currentOneof = newOneof
-                } else {
-                    f.generateTraverse(printer: &p, prefix: possibleStoragePrefix)
-                }
-            }
-        }
-        if let oneof = currentOneof {
-            p.print("try \(possibleStoragePrefix)\(oneof.swiftFieldName)?.traverse(visitor: &visitor, start: \(oneofStart), end: \(oneofEnd))\n")
-        }
-        while nextRange != nil {
-            p.print("try visitor.visitExtensionFields(fields: \(extensionFieldValuesName), start: \(nextRange!.start), end: \(nextRange!.end))\n")
-            nextRange = ranges.next()
-        }
-        if !file.isProto3 {
-            p.print("try \(unknownFieldsName).traverse(visitor: &visitor)\n")
-        }
-
-        if storage != nil {
-            p.outdent()
-            p.print("}\n")
-=======
           let notEqualClause: String
           if isProto3 || f.isRepeated {
             notEqualClause = "\(storedProperty(forField: f)) != \(storedProperty(forField: f, in: "other"))"
@@ -538,7 +492,6 @@
             notEqualClause = "\(storedProperty(forField: f)) != \(storedProperty(forField: f, in: "other"))"
           }
           p.print("if \(notEqualClause) {return false}\n")
->>>>>>> c1adb3cb
         }
       }
 
