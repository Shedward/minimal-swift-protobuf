--- conflicted
+++ resolved
@@ -194,17 +194,12 @@
 /// `SwiftProtobuf.Message & Hashable` if you need to use equality
 /// tests or put it in a `Set<>`.
 ///
-<<<<<<< HEAD
 public protocol _MessageImplementationBase: Message, Hashable, MapValueType, FieldType {
-    func isEqualTo(other: Self) -> Bool
-=======
-public protocol _MessageImplementationBase: Message, Hashable, MapValueType {
   // The compiler actually generates the following methods. Default
   // implementations below redirect the standard names. This allows developers
   // to override the standard names to customize the behavior.
   mutating func _protoc_generated_decodeField(setter: inout FieldDecoder,
                                               protoFieldNumber: Int) throws
->>>>>>> aee54234
 
   func _protoc_generated_traverse(visitor: inout Visitor) throws
 
