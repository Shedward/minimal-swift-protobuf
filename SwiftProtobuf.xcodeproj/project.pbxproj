--- conflicted
+++ resolved
@@ -140,7 +140,6 @@
 		AAEA52721DA80DD4003F318F /* Google_Protobuf_Wrappers+Extensions.swift in Sources */ = {isa = PBXBuildFile; fileRef = AAEA52711DA80DD4003F318F /* Google_Protobuf_Wrappers+Extensions.swift */; };
 		AAEA52741DA80DEA003F318F /* wrappers.pb.swift in Sources */ = {isa = PBXBuildFile; fileRef = AAEA52731DA80DEA003F318F /* wrappers.pb.swift */; };
 		AAEA52771DA832A8003F318F /* wrappers.pb.swift in Sources */ = {isa = PBXBuildFile; fileRef = AAEA52731DA80DEA003F318F /* wrappers.pb.swift */; };
-<<<<<<< HEAD
 		BCCA0E691DB1210E00957D74 /* ProtobufTextDecoding.swift in Sources */ = {isa = PBXBuildFile; fileRef = BCCA0E661DB1210E00957D74 /* ProtobufTextDecoding.swift */; };
 		BCCA0E6A1DB1210E00957D74 /* ProtobufTextEncoding.swift in Sources */ = {isa = PBXBuildFile; fileRef = BCCA0E671DB1210E00957D74 /* ProtobufTextEncoding.swift */; };
 		BCCA0E6B1DB1210E00957D74 /* ProtobufTextTypes.swift in Sources */ = {isa = PBXBuildFile; fileRef = BCCA0E681DB1210E00957D74 /* ProtobufTextTypes.swift */; };
@@ -156,7 +155,6 @@
 		BCCA0E7A1DB124B800957D74 /* Test_Text_proto3.swift in Sources */ = {isa = PBXBuildFile; fileRef = BCCA0E751DB123F800957D74 /* Test_Text_proto3.swift */; };
 		BCCA0E7B1DB124B900957D74 /* Test_Text_proto3.swift in Sources */ = {isa = PBXBuildFile; fileRef = BCCA0E751DB123F800957D74 /* Test_Text_proto3.swift */; };
 		BCCA0E7C1DB124BA00957D74 /* Test_Text_proto3.swift in Sources */ = {isa = PBXBuildFile; fileRef = BCCA0E751DB123F800957D74 /* Test_Text_proto3.swift */; };
-=======
 		AAF2ED3A1DEF3FBC007B510F /* FieldNameMap.swift in Sources */ = {isa = PBXBuildFile; fileRef = AAF2ED391DEF3FBC007B510F /* FieldNameMap.swift */; };
 		AAF2ED3B1DEF3FBC007B510F /* FieldNameMap.swift in Sources */ = {isa = PBXBuildFile; fileRef = AAF2ED391DEF3FBC007B510F /* FieldNameMap.swift */; };
 		AAF2ED3C1DEF3FBC007B510F /* FieldNameMap.swift in Sources */ = {isa = PBXBuildFile; fileRef = AAF2ED391DEF3FBC007B510F /* FieldNameMap.swift */; };
@@ -169,7 +167,6 @@
 		AAF2ED451DEF6C48007B510F /* ProtoNameResolvers.swift in Sources */ = {isa = PBXBuildFile; fileRef = AAF2ED431DEF6C48007B510F /* ProtoNameResolvers.swift */; };
 		AAF2ED461DEF6C48007B510F /* ProtoNameResolvers.swift in Sources */ = {isa = PBXBuildFile; fileRef = AAF2ED431DEF6C48007B510F /* ProtoNameResolvers.swift */; };
 		AAF2ED471DEF6C48007B510F /* ProtoNameResolvers.swift in Sources */ = {isa = PBXBuildFile; fileRef = AAF2ED431DEF6C48007B510F /* ProtoNameResolvers.swift */; };
->>>>>>> 00b0efde
 		F44F93691DAD7FA500BC5B85 /* Google_Protobuf_Wrappers+Extensions.swift in Sources */ = {isa = PBXBuildFile; fileRef = AAEA52711DA80DD4003F318F /* Google_Protobuf_Wrappers+Extensions.swift */; };
 		F44F93771DAEA76700BC5B85 /* api.pb.swift in Sources */ = {isa = PBXBuildFile; fileRef = __PBXFileRef_Sources/Protobuf/api.pb.swift /* api.pb.swift */; };
 		F44F93781DAEA76700BC5B85 /* duration.pb.swift in Sources */ = {isa = PBXBuildFile; fileRef = __PBXFileRef_Sources/Protobuf/duration.pb.swift /* duration.pb.swift */; };
@@ -496,16 +493,13 @@
 		AAEA521F1DA5BB81003F318F /* ProtobufBinaryMessageBase+UInt8ArrayHelpers.swift */ = {isa = PBXFileReference; fileEncoding = 4; lastKnownFileType = sourcecode.swift; path = "ProtobufBinaryMessageBase+UInt8ArrayHelpers.swift"; sourceTree = "<group>"; };
 		AAEA52711DA80DD4003F318F /* Google_Protobuf_Wrappers+Extensions.swift */ = {isa = PBXFileReference; fileEncoding = 4; lastKnownFileType = sourcecode.swift; path = "Google_Protobuf_Wrappers+Extensions.swift"; sourceTree = "<group>"; };
 		AAEA52731DA80DEA003F318F /* wrappers.pb.swift */ = {isa = PBXFileReference; fileEncoding = 4; lastKnownFileType = sourcecode.swift; path = wrappers.pb.swift; sourceTree = "<group>"; };
-<<<<<<< HEAD
 		BCCA0E661DB1210E00957D74 /* ProtobufTextDecoding.swift */ = {isa = PBXFileReference; fileEncoding = 4; lastKnownFileType = sourcecode.swift; path = ProtobufTextDecoding.swift; sourceTree = "<group>"; };
 		BCCA0E671DB1210E00957D74 /* ProtobufTextEncoding.swift */ = {isa = PBXFileReference; fileEncoding = 4; lastKnownFileType = sourcecode.swift; path = ProtobufTextEncoding.swift; sourceTree = "<group>"; };
 		BCCA0E681DB1210E00957D74 /* ProtobufTextTypes.swift */ = {isa = PBXFileReference; fileEncoding = 4; lastKnownFileType = sourcecode.swift; path = ProtobufTextTypes.swift; sourceTree = "<group>"; };
 		BCCA0E751DB123F800957D74 /* Test_Text_proto3.swift */ = {isa = PBXFileReference; fileEncoding = 4; lastKnownFileType = sourcecode.swift; path = Test_Text_proto3.swift; sourceTree = "<group>"; };
-=======
 		AAF2ED391DEF3FBC007B510F /* FieldNameMap.swift */ = {isa = PBXFileReference; fileEncoding = 4; lastKnownFileType = sourcecode.swift; path = FieldNameMap.swift; sourceTree = "<group>"; };
 		AAF2ED3E1DEF4D94007B510F /* ProtoNameProviding.swift */ = {isa = PBXFileReference; fileEncoding = 4; lastKnownFileType = sourcecode.swift; path = ProtoNameProviding.swift; sourceTree = "<group>"; };
 		AAF2ED431DEF6C48007B510F /* ProtoNameResolvers.swift */ = {isa = PBXFileReference; fileEncoding = 4; lastKnownFileType = sourcecode.swift; path = ProtoNameResolvers.swift; sourceTree = "<group>"; };
->>>>>>> 00b0efde
 		F44F936F1DAEA53900BC5B85 /* SwiftProtobuf.framework */ = {isa = PBXFileReference; explicitFileType = wrapper.framework; includeInIndex = 0; path = SwiftProtobuf.framework; sourceTree = BUILT_PRODUCTS_DIR; };
 		F44F939F1DAEA7C500BC5B85 /* SwiftProtobufTestSuite_tvOS.xctest */ = {isa = PBXFileReference; explicitFileType = wrapper.cfbundle; includeInIndex = 0; path = SwiftProtobufTestSuite_tvOS.xctest; sourceTree = BUILT_PRODUCTS_DIR; };
 		F44F93FE1DAEB13F00BC5B85 /* SwiftProtobuf.framework */ = {isa = PBXFileReference; explicitFileType = wrapper.framework; includeInIndex = 0; path = SwiftProtobuf.framework; sourceTree = BUILT_PRODUCTS_DIR; };
