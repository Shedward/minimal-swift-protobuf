--- conflicted
+++ resolved
@@ -155,11 +155,7 @@
       if let v = _storage._aBaz {
         try visitor.visitSingularMessageField(value: v, fieldNumber: 3)
       }
-<<<<<<< HEAD
-      try storage.unknownFields.traverse(visitor: &visitor)
-=======
-      unknownFields.traverse(visitor: &visitor)
->>>>>>> c1adb3cb
+      try unknownFields.traverse(visitor: &visitor)
     }
   }
 
@@ -275,11 +271,7 @@
       if let v = _storage._aFoo {
         try visitor.visitSingularMessageField(value: v, fieldNumber: 3)
       }
-<<<<<<< HEAD
-      try storage.unknownFields.traverse(visitor: &visitor)
-=======
-      unknownFields.traverse(visitor: &visitor)
->>>>>>> c1adb3cb
+      try unknownFields.traverse(visitor: &visitor)
     }
   }
 
@@ -395,11 +387,7 @@
       if let v = _storage._aBar {
         try visitor.visitSingularMessageField(value: v, fieldNumber: 3)
       }
-<<<<<<< HEAD
-      try storage.unknownFields.traverse(visitor: &visitor)
-=======
-      unknownFields.traverse(visitor: &visitor)
->>>>>>> c1adb3cb
+      try unknownFields.traverse(visitor: &visitor)
     }
   }
 
