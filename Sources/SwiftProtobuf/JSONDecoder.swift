// Sources/SwiftProtobuf/JSONDecoder.swift - JSON format decoding
//
// Copyright (c) 2014 - 2016 Apple Inc. and the project authors
// Licensed under Apache License v2.0 with Runtime Library Exception
//
// See LICENSE.txt for license information:
// https://github.com/apple/swift-protobuf/blob/master/LICENSE.txt
//
// -----------------------------------------------------------------------------
///
/// JSON format decoding engine.
///
// -----------------------------------------------------------------------------

import Foundation
import Swift

public struct JSONDecoder: FieldDecoder {
    internal var scanner: JSONScanner
    public var rejectConflictingOneof: Bool {return true}

    internal init(json: String) {
        scanner = JSONScanner(json: json)
    }

    internal mutating func decodeFullObject<M: Message>(message: inout M) throws {
        guard let nameProviding = (M.self as? ProtoNameProviding.Type) else {
            throw DecodingError.missingFieldNames
        }
        let names = nameProviding._protobuf_fieldNames
        try scanner.skipRequiredObjectStart()
        if scanner.skipOptionalObjectEnd() {
            return
        }
        // Get number of next known field
        // (Unknown fields are skipped at a low level; nextFieldNumber()
        // returns nil if this skipping reaches the end of the object)
        while let fieldNumber = try scanner.nextFieldNumber(names: names) {
            try message.decodeField(setter: &self, protoFieldNumber: fieldNumber)
            if scanner.skipOptionalObjectEnd() {
                return
            }
            try scanner.skipRequiredComma()
        }
    }

    public mutating func decodeExtensionField(values: inout ExtensionFieldValueSet, messageType: Message.Type, protoFieldNumber: Int) throws {
        throw DecodingError.schemaMismatch
    }

    public mutating func decodeSingularField<S: FieldType>(fieldType: S.Type, value: inout S.BaseType?) throws {
        if scanner.skipOptionalNull() {
            value = nil
            return
        }
        try S.setFromJSON(decoder: &self, value: &value)
    }

    public mutating func decodeSingularField<S: FieldType>(fieldType: S.Type, value: inout S.BaseType) throws {
        if scanner.skipOptionalNull() {
            value = S.proto3DefaultValue
            return
        }
        try S.setFromJSON(decoder: &self, value: &value)
    }

    public mutating func decodeRepeatedField<S: FieldType>(fieldType: S.Type, value: inout [S.BaseType]) throws {
        if scanner.skipOptionalNull() {
            return
        }
        try scanner.skipRequiredArrayStart()
        if scanner.skipOptionalArrayEnd() {
            return
        }
        while true {
            try S.setFromJSON(decoder: &self, value: &value)
            if scanner.skipOptionalArrayEnd() {
                return
            }
            try scanner.skipRequiredComma()
        }
    }

<<<<<<< HEAD
    public mutating func decodePackedField<S: FieldType>(fieldType: S.Type, value: inout [S.BaseType]) throws {
        try decodeRepeatedField(fieldType: fieldType, value: &value)
    }

    public mutating func decodeSingularMessageField<M: Message>(fieldType: M.Type, value: inout M?) throws {
        try M.setFromJSON(decoder: &self, value: &value)
=======
    public func decodeSingularMessageField<M: Message>(fieldType: M.Type, value: inout M?) throws {
        try M.setFromJSON(decoder: self, value: &value)
>>>>>>> 68f061a1
    }

    public mutating func decodeRepeatedMessageField<M: Message>(fieldType: M.Type, value: inout [M]) throws {
        if scanner.skipOptionalNull() {
            return
        }
       try scanner.skipRequiredArrayStart()
        if scanner.skipOptionalArrayEnd() {
            return
        }
        while true {
            try M.setFromJSON(decoder: &self, value: &value)
            if scanner.skipOptionalArrayEnd() {
                return
            }
            try scanner.skipRequiredComma()
        }
    }

    public mutating func decodeSingularGroupField<G: Message>(fieldType: G.Type, value: inout G?) throws {
        throw DecodingError.schemaMismatch
    }

    public mutating func decodeRepeatedGroupField<G: Message>(fieldType: G.Type, value: inout [G]) throws {
        throw DecodingError.schemaMismatch
    }

<<<<<<< HEAD
    public mutating func decodeMapField<KeyType: MapKeyType, ValueType: MapValueType>(fieldType: ProtobufMap<KeyType, ValueType>.Type, value: inout ProtobufMap<KeyType, ValueType>.BaseType) throws where KeyType.BaseType: Hashable {
        if scanner.skipOptionalNull() {
=======
    public func decodeMapField<KeyType: MapKeyType, ValueType: MapValueType>(fieldType: ProtobufMap<KeyType, ValueType>.Type, value: inout ProtobufMap<KeyType, ValueType>.BaseType) throws {
        if try skipOptionalNull() {
>>>>>>> 68f061a1
            return
        }
        try scanner.skipRequiredObjectStart()
        if scanner.skipOptionalObjectEnd() {
            return
        }
        while true {
            // Next character must be double quote, because
            // map keys must always be quoted strings.
            let c = try scanner.peekOneCharacter()
            if c != "\"" {
                throw DecodingError.malformedJSON
            }
            var keyField: KeyType.BaseType?
            try KeyType.setFromJSON(decoder: &self, value: &keyField)
            try scanner.skipRequiredColon()
            var valueField: ValueType.BaseType?
            try ValueType.setFromJSON(decoder: &self, value: &valueField)
            if let keyField = keyField, let valueField = valueField {
                value[keyField] = valueField
            } else {
                throw DecodingError.malformedJSON
            }
            if scanner.skipOptionalObjectEnd() {
                return
            }
            try scanner.skipRequiredComma()
        }
    }
}<|MERGE_RESOLUTION|>--- conflicted
+++ resolved
@@ -81,17 +81,8 @@
         }
     }
 
-<<<<<<< HEAD
-    public mutating func decodePackedField<S: FieldType>(fieldType: S.Type, value: inout [S.BaseType]) throws {
-        try decodeRepeatedField(fieldType: fieldType, value: &value)
-    }
-
     public mutating func decodeSingularMessageField<M: Message>(fieldType: M.Type, value: inout M?) throws {
         try M.setFromJSON(decoder: &self, value: &value)
-=======
-    public func decodeSingularMessageField<M: Message>(fieldType: M.Type, value: inout M?) throws {
-        try M.setFromJSON(decoder: self, value: &value)
->>>>>>> 68f061a1
     }
 
     public mutating func decodeRepeatedMessageField<M: Message>(fieldType: M.Type, value: inout [M]) throws {
@@ -119,13 +110,8 @@
         throw DecodingError.schemaMismatch
     }
 
-<<<<<<< HEAD
-    public mutating func decodeMapField<KeyType: MapKeyType, ValueType: MapValueType>(fieldType: ProtobufMap<KeyType, ValueType>.Type, value: inout ProtobufMap<KeyType, ValueType>.BaseType) throws where KeyType.BaseType: Hashable {
+    public mutating func decodeMapField<KeyType: MapKeyType, ValueType: MapValueType>(fieldType: ProtobufMap<KeyType, ValueType>.Type, value: inout ProtobufMap<KeyType, ValueType>.BaseType) throws {
         if scanner.skipOptionalNull() {
-=======
-    public func decodeMapField<KeyType: MapKeyType, ValueType: MapValueType>(fieldType: ProtobufMap<KeyType, ValueType>.Type, value: inout ProtobufMap<KeyType, ValueType>.BaseType) throws {
-        if try skipOptionalNull() {
->>>>>>> 68f061a1
             return
         }
         try scanner.skipRequiredObjectStart()
