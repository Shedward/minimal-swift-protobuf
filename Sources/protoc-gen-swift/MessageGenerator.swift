--- conflicted
+++ resolved
@@ -337,12 +337,9 @@
         if isExtensible {
             conformance += ", SwiftProtobuf.ExtensibleMessage"
         }
-<<<<<<< HEAD
         conformance += ", SwiftProtobuf._MessageImplementationBase"
-=======
         // TODO: Move this conformance into an extension in a separate file.
         conformance += ", ProtoNameProviding"
->>>>>>> 00b0efde
         self.swiftMessageConformance = conformance
 
         var i: Int32 = 0
